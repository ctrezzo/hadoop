--- conflicted
+++ resolved
@@ -27,10 +27,7 @@
 import org.apache.hadoop.hdfs.HdfsConfiguration;
 import org.apache.hadoop.hdfs.MiniDFSCluster;
 import org.apache.hadoop.hdfs.protocol.ExtendedBlock;
-<<<<<<< HEAD
-=======
 import org.apache.hadoop.hdfs.server.datanode.DataNodeTestUtils;
->>>>>>> fbf12270
 import org.junit.Test;
 
 public class TestUnderReplicatedBlocks {
@@ -54,16 +51,12 @@
       DatanodeDescriptor dn = bm.blocksMap.getStorages(b.getLocalBlock())
           .iterator().next().getDatanodeDescriptor();
       bm.addToInvalidates(b.getLocalBlock(), dn);
-<<<<<<< HEAD
-      Thread.sleep(5000);
-=======
       // Compute the invalidate work in NN, and trigger the heartbeat from DN
       BlockManagerTestUtil.computeAllPendingWork(bm);
       DataNodeTestUtils.triggerHeartbeat(cluster.getDataNode(dn.getIpcPort()));
       // Wait to make sure the DataNode receives the deletion request 
       Thread.sleep(5000);
       // Remove the record from blocksMap
->>>>>>> fbf12270
       bm.blocksMap.removeNode(b.getLocalBlock(), dn);
       
       // increment this file's replication factor
