--- conflicted
+++ resolved
@@ -65,11 +65,7 @@
   /**
    * Tests get/set working directory in DFS.
    */
-<<<<<<< HEAD
-  @Test
-=======
   @Test(timeout=20000)
->>>>>>> fbf12270
   public void testWorkingDirectory() throws IOException {
     Configuration conf = new HdfsConfiguration();
     MiniDFSCluster cluster = new MiniDFSCluster.Builder(conf).build();
