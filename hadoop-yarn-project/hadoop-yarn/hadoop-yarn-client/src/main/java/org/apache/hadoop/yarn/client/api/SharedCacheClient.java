--- conflicted
+++ resolved
@@ -62,14 +62,6 @@
    * to the resource in the shared cache is returned. If the resource does not
    * exist, null is returned instead.
    * </p>
-<<<<<<< HEAD
-   * 
-   * <p>
-   * Additionally, a name for the resource should be specified. A fragment will
-   * be added to the path with the desired name. This ensures that if the
-   * returned path is used to create a LocalResource, then the symlink created
-   * during YARN localization will match the name specified.
-=======
    *
    * <p>
    * Once a path has been returned for a resource, that path is safe to use for
@@ -83,7 +75,6 @@
    * than the name of the provided path from the shared cache. This ensures that
    * if the returned path is used to create a LocalResource, then the symlink
    * created during YARN localization will match the name specified.
->>>>>>> 0914fcca
    * </p>
    *
    * @param applicationId ApplicationId of the application using the resource
