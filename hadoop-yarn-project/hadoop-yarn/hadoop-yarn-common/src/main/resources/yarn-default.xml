<?xml version="1.0"?>
<?xml-stylesheet type="text/xsl" href="configuration.xsl"?>

<!--
   Licensed to the Apache Software Foundation (ASF) under one or more
   contributor license agreements.  See the NOTICE file distributed with
   this work for additional information regarding copyright ownership.
   The ASF licenses this file to You under the Apache License, Version 2.0
   (the "License"); you may not use this file except in compliance with
   the License.  You may obtain a copy of the License at

       http://www.apache.org/licenses/LICENSE-2.0

   Unless required by applicable law or agreed to in writing, software
   distributed under the License is distributed on an "AS IS" BASIS,
   WITHOUT WARRANTIES OR CONDITIONS OF ANY KIND, either express or implied.
   See the License for the specific language governing permissions and
   limitations under the License.
-->

<!-- Do not modify this file directly.  Instead, copy entries that you -->
<!-- wish to modify from this file into yarn-site.xml and change them -->
<!-- there.  If yarn-site.xml does not already exist, create it.      -->

<configuration>
  
  <!-- IPC Configs -->
  <property>
    <description>Factory to create client IPC classes.</description>
    <name>yarn.ipc.client.factory.class</name>
  </property>

  <property>
    <description>Factory to create server IPC classes.</description>
    <name>yarn.ipc.server.factory.class</name>
  </property>

  <property>
    <description>Factory to create serializeable records.</description>
    <name>yarn.ipc.record.factory.class</name>
  </property>

  <property>
    <description>RPC class implementation</description>
    <name>yarn.ipc.rpc.class</name>
    <value>org.apache.hadoop.yarn.ipc.HadoopYarnProtoRPC</value>
  </property>
  
  <!-- Resource Manager Configs -->
  <property>
    <description>The hostname of the RM.</description>
    <name>yarn.resourcemanager.hostname</name>
    <value>0.0.0.0</value>
  </property>    
  
  <property>
    <description>The address of the applications manager interface in the RM.</description>
    <name>yarn.resourcemanager.address</name>
    <value>${yarn.resourcemanager.hostname}:8032</value>
  </property>

  <property>
    <description>
      The actual address the server will bind to. If this optional address is
      set, the RPC and webapp servers will bind to this address and the port specified in
      yarn.resourcemanager.address and yarn.resourcemanager.webapp.address, respectively. This
      is most useful for making RM listen to all interfaces by setting to 0.0.0.0.
    </description>
    <name>yarn.resourcemanager.bind-host</name>
    <value></value>
  </property>

  <property>
    <description>The number of threads used to handle applications manager requests.</description>
    <name>yarn.resourcemanager.client.thread-count</name>
    <value>50</value>
  </property>

  <property>
    <description>The expiry interval for application master reporting.</description>
    <name>yarn.am.liveness-monitor.expiry-interval-ms</name>
    <value>600000</value>
  </property>

  <property>
    <description>The Kerberos principal for the resource manager.</description>
    <name>yarn.resourcemanager.principal</name>
  </property>

  <property>
    <description>The address of the scheduler interface.</description>
    <name>yarn.resourcemanager.scheduler.address</name>
    <value>${yarn.resourcemanager.hostname}:8030</value>
  </property>

  <property>
    <description>Number of threads to handle scheduler interface.</description>
    <name>yarn.resourcemanager.scheduler.client.thread-count</name>
    <value>50</value>
  </property>

  <property>
      <description>
        This configures the HTTP endpoint for Yarn Daemons.The following
        values are supported:
        - HTTP_ONLY : Service is provided only on http
        - HTTPS_ONLY : Service is provided only on https
      </description>
      <name>yarn.http.policy</name>
      <value>HTTP_ONLY</value>
  </property>

  <property>
    <description>The http address of the RM web application.</description>
    <name>yarn.resourcemanager.webapp.address</name>
    <value>${yarn.resourcemanager.hostname}:8088</value>
  </property>

  <property>
    <description>The https adddress of the RM web application.</description>
    <name>yarn.resourcemanager.webapp.https.address</name>
    <value>${yarn.resourcemanager.hostname}:8090</value>
  </property>

  <property>
    <name>yarn.resourcemanager.resource-tracker.address</name>
    <value>${yarn.resourcemanager.hostname}:8031</value>
  </property>

  <property>
    <description>Are acls enabled.</description>
    <name>yarn.acl.enable</name>
    <value>false</value>
  </property>

  <property>
    <description>ACL of who can be admin of the YARN cluster.</description>
    <name>yarn.admin.acl</name>
    <value>*</value>
  </property>

  <property>
    <description>The address of the RM admin interface.</description>
    <name>yarn.resourcemanager.admin.address</name>
    <value>${yarn.resourcemanager.hostname}:8033</value>
  </property>

  <property>
    <description>Number of threads used to handle RM admin interface.</description>
    <name>yarn.resourcemanager.admin.client.thread-count</name>
    <value>1</value>
  </property>

  <property>
    <description>Maximum time to wait to establish connection to
    ResourceManager.</description>
    <name>yarn.resourcemanager.connect.max-wait.ms</name>
    <value>900000</value>
  </property>

  <property>
    <description>How often to try connecting to the
    ResourceManager.</description>
    <name>yarn.resourcemanager.connect.retry-interval.ms</name>
    <value>30000</value>
  </property>

  <property>
    <description>The maximum number of application attempts. It's a global
    setting for all application masters. Each application master can specify
    its individual maximum number of application attempts via the API, but the
    individual number cannot be more than the global upper bound. If it is,
    the resourcemanager will override it. The default number is set to 2, to
    allow at least one retry for AM.</description>
    <name>yarn.resourcemanager.am.max-attempts</name>
    <value>2</value>
  </property>

  <property>
    <description>How often to check that containers are still alive. </description>
    <name>yarn.resourcemanager.container.liveness-monitor.interval-ms</name>
    <value>600000</value>
  </property>

  <property>
    <description>The keytab for the resource manager.</description>
    <name>yarn.resourcemanager.keytab</name>
    <value>/etc/krb5.keytab</value>
  </property>

  <property>
    <description>Flag to enable override of the default kerberos authentication
    filter with the RM authentication filter to allow authentication using
    delegation tokens(fallback to kerberos if the tokens are missing). Only
    applicable when the http authentication type is kerberos.</description>
    <name>yarn.resourcemanager.webapp.delegation-token-auth-filter.enabled</name>
    <value>true</value>
  </property>

  <property>
    <description>How long to wait until a node manager is considered dead.</description>
    <name>yarn.nm.liveness-monitor.expiry-interval-ms</name>
    <value>600000</value>
  </property>

  <property>
    <description>Path to file with nodes to include.</description>
    <name>yarn.resourcemanager.nodes.include-path</name>
    <value></value>
  </property>

  <property>
    <description>Path to file with nodes to exclude.</description>
    <name>yarn.resourcemanager.nodes.exclude-path</name>
    <value></value>
  </property>

  <property>
    <description>Number of threads to handle resource tracker calls.</description>
    <name>yarn.resourcemanager.resource-tracker.client.thread-count</name>
    <value>50</value>
  </property>

  <property>
    <description>The class to use as the resource scheduler.</description>
    <name>yarn.resourcemanager.scheduler.class</name>
    <value>org.apache.hadoop.yarn.server.resourcemanager.scheduler.capacity.CapacityScheduler</value>
  </property>

  <property>
    <description>The minimum allocation for every container request at the RM,
    in MBs. Memory requests lower than this won't take effect,
    and the specified value will get allocated at minimum.</description>
    <name>yarn.scheduler.minimum-allocation-mb</name>
    <value>1024</value>
  </property>

  <property>
    <description>The maximum allocation for every container request at the RM,
    in MBs. Memory requests higher than this won't take effect,
    and will get capped to this value.</description>
    <name>yarn.scheduler.maximum-allocation-mb</name>
    <value>8192</value>
  </property>

  <property>
    <description>The minimum allocation for every container request at the RM,
    in terms of virtual CPU cores. Requests lower than this won't take effect,
    and the specified value will get allocated the minimum.</description>
    <name>yarn.scheduler.minimum-allocation-vcores</name>
    <value>1</value>
  </property>

  <property>
    <description>The maximum allocation for every container request at the RM,
    in terms of virtual CPU cores. Requests higher than this won't take effect,
    and will get capped to this value.</description>
    <name>yarn.scheduler.maximum-allocation-vcores</name>
    <value>32</value>
  </property>

  <property>
    <description>Enable RM to recover state after starting. If true, then 
      yarn.resourcemanager.store.class must be specified. </description>
    <name>yarn.resourcemanager.recovery.enabled</name>
    <value>false</value>
  </property>

  <property>
    <description>Enable RM work preserving recovery. This configuration is private
    to YARN for experimenting the feature.
    </description>
    <name>yarn.resourcemanager.work-preserving-recovery.enabled</name>
    <value>false</value>
  </property>

  <property>
    <description>Set the amount of time RM waits before allocating new
    containers on work-preserving-recovery. Such wait period gives RM a chance
    to settle down resyncing with NMs in the cluster on recovery, before assigning
    new containers to applications.
    </description>
    <name>yarn.resourcemanager.work-preserving-recovery.scheduling-wait-ms</name>
    <value>10000</value>
  </property>

  <property>
    <description>The class to use as the persistent store.

      If org.apache.hadoop.yarn.server.resourcemanager.recovery.ZKRMStateStore
      is used, the store is implicitly fenced; meaning a single ResourceManager
      is able to use the store at any point in time. More details on this
      implicit fencing, along with setting up appropriate ACLs is discussed
      under yarn.resourcemanager.zk-state-store.root-node.acl.
    </description>
    <name>yarn.resourcemanager.store.class</name>
    <value>org.apache.hadoop.yarn.server.resourcemanager.recovery.FileSystemRMStateStore</value>
  </property>

  <property>
    <description>The maximum number of completed applications RM state
    store keeps, less than or equals to ${yarn.resourcemanager.max-completed-applications}.
    By default, it equals to ${yarn.resourcemanager.max-completed-applications}.
    This ensures that the applications kept in the state store are consistent with
    the applications remembered in RM memory.
    Any values larger than ${yarn.resourcemanager.max-completed-applications} will
    be reset to ${yarn.resourcemanager.max-completed-applications}.
    Note that this value impacts the RM recovery performance.Typically,
    a smaller value indicates better performance on RM recovery.
    </description>
    <name>yarn.resourcemanager.state-store.max-completed-applications</name>
    <value>${yarn.resourcemanager.max-completed-applications}</value>
  </property>

  <property>
    <description>Host:Port of the ZooKeeper server to be used by the RM. This
      must be supplied when using the ZooKeeper based implementation of the
      RM state store and/or embedded automatic failover in a HA setting.
    </description>
    <name>yarn.resourcemanager.zk-address</name>
    <!--value>127.0.0.1:2181</value-->
  </property>

  <property>
    <description>Number of times RM tries to connect to ZooKeeper.</description>
    <name>yarn.resourcemanager.zk-num-retries</name>
    <value>1000</value>
  </property>

  <property>
    <description>Retry interval in milliseconds when connecting to ZooKeeper.
      When HA is enabled, the value here is NOT used. It is generated
      automatically from yarn.resourcemanager.zk-timeout-ms and
      yarn.resourcemanager.zk-num-retries.
    </description>
    <name>yarn.resourcemanager.zk-retry-interval-ms</name>
    <value>1000</value>
  </property>

  <property>
    <description>Full path of the ZooKeeper znode where RM state will be
    stored. This must be supplied when using
    org.apache.hadoop.yarn.server.resourcemanager.recovery.ZKRMStateStore
    as the value for yarn.resourcemanager.store.class</description>
    <name>yarn.resourcemanager.zk-state-store.parent-path</name>
    <value>/rmstore</value>
  </property>

  <property>
    <description>ZooKeeper session timeout in milliseconds. Session expiration
    is managed by the ZooKeeper cluster itself, not by the client. This value is
    used by the cluster to determine when the client's session expires.
    Expirations happens when the cluster does not hear from the client within
    the specified session timeout period (i.e. no heartbeat).</description>
    <name>yarn.resourcemanager.zk-timeout-ms</name>
    <value>10000</value>
  </property>

  <property>
    <description>ACL's to be used for ZooKeeper znodes.</description>
    <name>yarn.resourcemanager.zk-acl</name>
    <value>world:anyone:rwcda</value>
  </property>

  <property>
    <description>
      ACLs to be used for the root znode when using ZKRMStateStore in a HA
      scenario for fencing.

      ZKRMStateStore supports implicit fencing to allow a single
      ResourceManager write-access to the store. For fencing, the
      ResourceManagers in the cluster share read-write-admin privileges on the
      root node, but the Active ResourceManager claims exclusive create-delete
      permissions.

      By default, when this property is not set, we use the ACLs from
      yarn.resourcemanager.zk-acl for shared admin access and
      rm-address:random-number for username-based exclusive create-delete
      access.

      This property allows users to set ACLs of their choice instead of using
      the default mechanism. For fencing to work, the ACLs should be
      carefully set differently on each ResourceManger such that all the
      ResourceManagers have shared admin access and the Active ResourceManger
      takes over (exclusively) the create-delete access.
    </description>
    <name>yarn.resourcemanager.zk-state-store.root-node.acl</name>
  </property>

  <property>
    <description>
        Specify the auths to be used for the ACL's specified in both the
        yarn.resourcemanager.zk-acl and
        yarn.resourcemanager.zk-state-store.root-node.acl properties.  This
        takes a comma-separated list of authentication mechanisms, each of the
        form 'scheme:auth' (the same syntax used for the 'addAuth' command in
        the ZK CLI).
    </description>
    <name>yarn.resourcemanager.zk-auth</name>
  </property>

  <property>
    <description>URI pointing to the location of the FileSystem path where
    RM state will be stored. This must be supplied when using
    org.apache.hadoop.yarn.server.resourcemanager.recovery.FileSystemRMStateStore
    as the value for yarn.resourcemanager.store.class</description>
    <name>yarn.resourcemanager.fs.state-store.uri</name>
    <value>${hadoop.tmp.dir}/yarn/system/rmstore</value>
    <!--value>hdfs://localhost:9000/rmstore</value-->
  </property>

  <property>
    <description>hdfs client retry policy specification. hdfs client retry
    is always enabled. Specified in pairs of sleep-time and number-of-retries
    and (t0, n0), (t1, n1), ..., the first n0 retries sleep t0 milliseconds on
    average, the following n1 retries sleep t1 milliseconds on average, and so on.
    </description>
    <name>yarn.resourcemanager.fs.state-store.retry-policy-spec</name>
    <value>2000, 500</value>
  </property>

  <property>
    <description>Enable RM high-availability. When enabled,
      (1) The RM starts in the Standby mode by default, and transitions to
      the Active mode when prompted to.
      (2) The nodes in the RM ensemble are listed in
      yarn.resourcemanager.ha.rm-ids
      (3) The id of each RM either comes from yarn.resourcemanager.ha.id
      if yarn.resourcemanager.ha.id is explicitly specified or can be
      figured out by matching yarn.resourcemanager.address.{id} with local address
      (4) The actual physical addresses come from the configs of the pattern
      - {rpc-config}.{id}</description>
    <name>yarn.resourcemanager.ha.enabled</name>
    <value>false</value>
  </property>

  <property>
    <description>Enable automatic failover.
      By default, it is enabled only when HA is enabled</description>
    <name>yarn.resourcemanager.ha.automatic-failover.enabled</name>
    <value>true</value>
  </property>

  <property>
    <description>Enable embedded automatic failover.
      By default, it is enabled only when HA is enabled.
      The embedded elector relies on the RM state store to handle fencing,
      and is primarily intended to be used in conjunction with ZKRMStateStore.
    </description>
    <name>yarn.resourcemanager.ha.automatic-failover.embedded</name>
    <value>true</value>
  </property>

  <property>
    <description>The base znode path to use for storing leader information,
      when using ZooKeeper based leader election.</description>
    <name>yarn.resourcemanager.ha.automatic-failover.zk-base-path</name>
    <value>/yarn-leader-election</value>
  </property>

  <property>
    <description>Name of the cluster. In a HA setting,
      this is used to ensure the RM participates in leader
      election for this cluster and ensures it does not affect
      other clusters</description>
    <name>yarn.resourcemanager.cluster-id</name>
    <!--value>yarn-cluster</value-->
  </property>

  <property>
    <description>The list of RM nodes in the cluster when HA is
      enabled. See description of yarn.resourcemanager.ha
      .enabled for full details on how this is used.</description>
    <name>yarn.resourcemanager.ha.rm-ids</name>
    <!--value>rm1,rm2</value-->
  </property>

  <property>
    <description>The id (string) of the current RM. When HA is enabled, this
      is an optional config. The id of current RM can be set by explicitly
      specifying yarn.resourcemanager.ha.id or figured out by matching
      yarn.resourcemanager.address.{id} with local address
      See description of yarn.resourcemanager.ha.enabled
      for full details on how this is used.</description>
    <name>yarn.resourcemanager.ha.id</name>
    <!--value>rm1</value-->
  </property>

  <property>
    <description>When HA is enabled, the class to be used by Clients, AMs and
      NMs to failover to the Active RM. It should extend
      org.apache.hadoop.yarn.client.RMFailoverProxyProvider</description>
    <name>yarn.client.failover-proxy-provider</name>
    <value>org.apache.hadoop.yarn.client.ConfiguredRMFailoverProxyProvider</value>
  </property>

  <property>
    <description>When HA is enabled, the max number of times
      FailoverProxyProvider should attempt failover. When set,
      this overrides the yarn.resourcemanager.connect.max-wait.ms. When
      not set, this is inferred from
      yarn.resourcemanager.connect.max-wait.ms.</description>
    <name>yarn.client.failover-max-attempts</name>
    <!--value>15</value-->
  </property>

  <property>
    <description>When HA is enabled, the sleep base (in milliseconds) to be
      used for calculating the exponential delay between failovers. When set,
      this overrides the yarn.resourcemanager.connect.* settings. When
      not set, yarn.resourcemanager.connect.retry-interval.ms is used instead.
    </description>
    <name>yarn.client.failover-sleep-base-ms</name>
    <!--value>500</value-->
  </property>

  <property>
    <description>When HA is enabled, the maximum sleep time (in milliseconds)
      between failovers. When set, this overrides the
      yarn.resourcemanager.connect.* settings. When not set,
      yarn.resourcemanager.connect.retry-interval.ms is used instead.</description>
    <name>yarn.client.failover-sleep-max-ms</name>
    <!--value>15000</value-->
  </property>

  <property>
    <description>When HA is enabled, the number of retries per
      attempt to connect to a ResourceManager. In other words,
      it is the ipc.client.connect.max.retries to be used during
      failover attempts</description>
    <name>yarn.client.failover-retries</name>
    <value>0</value>
  </property>

  <property>
    <description>When HA is enabled, the number of retries per
      attempt to connect to a ResourceManager on socket timeouts. In other
      words, it is the ipc.client.connect.max.retries.on.timeouts to be used
      during failover attempts</description>
    <name>yarn.client.failover-retries-on-socket-timeouts</name>
    <value>0</value>
  </property>

  <property>
    <description>The maximum number of completed applications RM keeps. </description>
    <name>yarn.resourcemanager.max-completed-applications</name>
    <value>10000</value>
  </property>

  <property>
    <description>Interval at which the delayed token removal thread runs</description>
    <name>yarn.resourcemanager.delayed.delegation-token.removal-interval-ms</name>
    <value>30000</value>
  </property>

  <property>
    <description>Interval for the roll over for the master key used to generate
        application tokens
    </description>
    <name>yarn.resourcemanager.am-rm-tokens.master-key-rolling-interval-secs</name>
    <value>86400</value>
  </property>

  <property>
    <description>Interval for the roll over for the master key used to generate
        container tokens. It is expected to be much greater than
        yarn.nm.liveness-monitor.expiry-interval-ms and
        yarn.rm.container-allocation.expiry-interval-ms. Otherwise the
        behavior is undefined.
    </description>
    <name>yarn.resourcemanager.container-tokens.master-key-rolling-interval-secs</name>
    <value>86400</value>
  </property>

  <property>
    <description>The heart-beat interval in milliseconds for every NodeManager in the cluster.</description>
    <name>yarn.resourcemanager.nodemanagers.heartbeat-interval-ms</name>
    <value>1000</value>
  </property>

  <property>
    <description>The minimum allowed version of a connecting nodemanager.  The valid values are
      NONE (no version checking), EqualToRM (the nodemanager's version is equal to
      or greater than the RM version), or a Version String.</description>
    <name>yarn.resourcemanager.nodemanager.minimum.version</name>
    <value>NONE</value>
  </property>

  <property>
    <description>Enable a set of periodic monitors (specified in
        yarn.resourcemanager.scheduler.monitor.policies) that affect the
        scheduler.</description>
    <name>yarn.resourcemanager.scheduler.monitor.enable</name>
    <value>false</value>
  </property>

  <property>
    <description>The list of SchedulingEditPolicy classes that interact with
        the scheduler. A particular module may be incompatible with the
        scheduler, other policies, or a configuration of either.</description>
    <name>yarn.resourcemanager.scheduler.monitor.policies</name>
    <value>org.apache.hadoop.yarn.server.resourcemanager.monitor.capacity.ProportionalCapacityPreemptionPolicy</value>
  </property>

  <property>
    <description>The class to use as the configuration provider.
    If org.apache.hadoop.yarn.LocalConfigurationProvider is used,
    the local configuration will be loaded.
    If org.apache.hadoop.yarn.FileSystemBasedConfigurationProvider is used,
    the configuration which will be loaded should be uploaded to remote File system first.
    </description>
    <name>yarn.resourcemanager.configuration.provider-class</name>
    <value>org.apache.hadoop.yarn.LocalConfigurationProvider</value>
    <!-- <value>org.apache.hadoop.yarn.FileSystemBasedConfigurationProvider</value> -->
  </property>

  <property>
    <description>The setting that controls whether yarn system metrics is
    published on the timeline server or not by RM.</description>
    <name>yarn.resourcemanager.system-metrics-publisher.enabled</name>
    <value>false</value>
  </property>

  <property>
    <description>Number of worker threads that send the yarn system metrics
    data.</description>
    <name>yarn.resourcemanager.system-metrics-publisher.dispatcher.pool-size</name>
    <value>10</value>
  </property>

  <!-- Node Manager Configs -->
  <property>
    <description>The hostname of the NM.</description>
    <name>yarn.nodemanager.hostname</name>
    <value>0.0.0.0</value>
  </property>
  
  <property>
    <description>The address of the container manager in the NM.</description>
    <name>yarn.nodemanager.address</name>
    <value>${yarn.nodemanager.hostname}:0</value>
  </property>

  <property>
    <description>
      The actual address the server will bind to. If this optional address is
      set, the RPC and webapp servers will bind to this address and the port specified in
      yarn.nodemanager.address and yarn.nodemanager.webapp.address, respectively. This is
      most useful for making NM listen to all interfaces by setting to 0.0.0.0.
    </description>
    <name>yarn.nodemanager.bind-host</name>
    <value></value>
  </property>

  <property>
    <description>Environment variables that should be forwarded from the NodeManager's environment to the container's.</description>
    <name>yarn.nodemanager.admin-env</name>
    <value>MALLOC_ARENA_MAX=$MALLOC_ARENA_MAX</value>
  </property>

  <property>
    <description>Environment variables that containers may override rather than use NodeManager's default.</description>
    <name>yarn.nodemanager.env-whitelist</name>
    <value>JAVA_HOME,HADOOP_COMMON_HOME,HADOOP_HDFS_HOME,HADOOP_CONF_DIR,HADOOP_YARN_HOME</value>
  </property>

  <property>
    <description>who will execute(launch) the containers.</description>
    <name>yarn.nodemanager.container-executor.class</name>
    <value>org.apache.hadoop.yarn.server.nodemanager.DefaultContainerExecutor</value>
<!--<value>org.apache.hadoop.yarn.server.nodemanager.LinuxContainerExecutor</value>-->
  </property>

  <property>
    <description>Number of threads container manager uses.</description>
    <name>yarn.nodemanager.container-manager.thread-count</name>
    <value>20</value>
  </property>

  <property>
    <description>Number of threads used in cleanup.</description>
    <name>yarn.nodemanager.delete.thread-count</name>
    <value>4</value>
  </property>

  <property>
    <description>
      Number of seconds after an application finishes before the nodemanager's 
      DeletionService will delete the application's localized file directory
      and log directory.
      
      To diagnose Yarn application problems, set this property's value large
      enough (for example, to 600 = 10 minutes) to permit examination of these
      directories. After changing the property's value, you must restart the 
      nodemanager in order for it to have an effect.

      The roots of Yarn applications' work directories is configurable with
      the yarn.nodemanager.local-dirs property (see below), and the roots
      of the Yarn applications' log directories is configurable with the 
      yarn.nodemanager.log-dirs property (see also below).
    </description>
    <name>yarn.nodemanager.delete.debug-delay-sec</name>
    <value>0</value>
  </property>

  <property>
    <description>Keytab for NM.</description>
    <name>yarn.nodemanager.keytab</name>
    <value>/etc/krb5.keytab</value>
  </property>

  <property>
    <description>List of directories to store localized files in. An 
      application's localized file directory will be found in:
      ${yarn.nodemanager.local-dirs}/usercache/${user}/appcache/application_${appid}.
      Individual containers' work directories, called container_${contid}, will
      be subdirectories of this.
   </description>
    <name>yarn.nodemanager.local-dirs</name>
    <value>${hadoop.tmp.dir}/nm-local-dir</value>
  </property>

  <property>
    <description>It limits the maximum number of files which will be localized
      in a single local directory. If the limit is reached then sub-directories
      will be created and new files will be localized in them. If it is set to
      a value less than or equal to 36 [which are sub-directories (0-9 and then
      a-z)] then NodeManager will fail to start. For example; [for public
      cache] if this is configured with a value of 40 ( 4 files +
      36 sub-directories) and the local-dir is "/tmp/local-dir1" then it will
      allow 4 files to be created directly inside "/tmp/local-dir1/filecache".
      For files that are localized further it will create a sub-directory "0"
      inside "/tmp/local-dir1/filecache" and will localize files inside it
      until it becomes full. If a file is removed from a sub-directory that
      is marked full, then that sub-directory will be used back again to
      localize files.
   </description>
    <name>yarn.nodemanager.local-cache.max-files-per-directory</name>
    <value>8192</value>
  </property>

  <property>
    <description>Address where the localizer IPC is.</description>
    <name>yarn.nodemanager.localizer.address</name>
    <value>${yarn.nodemanager.hostname}:8040</value>
  </property>

  <property>
    <description>Interval in between cache cleanups.</description>
    <name>yarn.nodemanager.localizer.cache.cleanup.interval-ms</name>
    <value>600000</value>
  </property>

  <property>
    <description>Target size of localizer cache in MB, per nodemanager. It is
      a target retention size that only includes resources with PUBLIC and 
      PRIVATE visibility and excludes resources with APPLICATION visibility
    </description>
    <name>yarn.nodemanager.localizer.cache.target-size-mb</name>
    <value>10240</value>
  </property>

  <property>
    <description>Number of threads to handle localization requests.</description>
    <name>yarn.nodemanager.localizer.client.thread-count</name>
    <value>5</value>
  </property>

  <property>
    <description>Number of threads to use for localization fetching.</description>
    <name>yarn.nodemanager.localizer.fetch.thread-count</name>
    <value>4</value>
  </property>

  <property>
    <description>
      Where to store container logs. An application's localized log directory 
      will be found in ${yarn.nodemanager.log-dirs}/application_${appid}.
      Individual containers' log directories will be below this, in directories 
      named container_{$contid}. Each container directory will contain the files
      stderr, stdin, and syslog generated by that container.
    </description>
    <name>yarn.nodemanager.log-dirs</name>
    <value>${yarn.log.dir}/userlogs</value>
  </property>

  <property>
    <description>Whether to enable log aggregation. Log aggregation collects
      each container's logs and moves these logs onto a file-system, for e.g.
      HDFS, after the application completes. Users can configure the
      "yarn.nodemanager.remote-app-log-dir" and
      "yarn.nodemanager.remote-app-log-dir-suffix" properties to determine
      where these logs are moved to. Users can access the logs via the
      Application Timeline Server.
    </description>
    <name>yarn.log-aggregation-enable</name>
    <value>false</value>
  </property>

  <property>
    <description>How long to keep aggregation logs before deleting them.  -1 disables. 
    Be careful set this too small and you will spam the name node.</description>
    <name>yarn.log-aggregation.retain-seconds</name>
    <value>-1</value>
  </property> 
  
  <property>
    <description>How long to wait between aggregated log retention checks.
    If set to 0 or a negative value then the value is computed as one-tenth
    of the aggregated log retention time. Be careful set this too small and
    you will spam the name node.</description>
    <name>yarn.log-aggregation.retain-check-interval-seconds</name>
    <value>-1</value>
  </property>

  <property>
    <description>Time in seconds to retain user logs. Only applicable if
    log aggregation is disabled
    </description>
    <name>yarn.nodemanager.log.retain-seconds</name>
    <value>10800</value>
  </property>

  <property>
    <description>Where to aggregate logs to.</description>
    <name>yarn.nodemanager.remote-app-log-dir</name>
    <value>/tmp/logs</value>
  </property>
  <property>
    <description>The remote log dir will be created at 
      {yarn.nodemanager.remote-app-log-dir}/${user}/{thisParam}
    </description>
    <name>yarn.nodemanager.remote-app-log-dir-suffix</name>
    <value>logs</value>
  </property>

  <property>
    <description>Amount of physical memory, in MB, that can be allocated 
    for containers.</description>
    <name>yarn.nodemanager.resource.memory-mb</name>
    <value>8192</value>
  </property>

  <property>
    <description>Whether physical memory limits will be enforced for
    containers.</description>
    <name>yarn.nodemanager.pmem-check-enabled</name>
    <value>true</value>
  </property>

  <property>
    <description>Whether virtual memory limits will be enforced for
    containers.</description>
    <name>yarn.nodemanager.vmem-check-enabled</name>
    <value>true</value>
  </property>

  <property>
    <description>Ratio between virtual memory to physical memory when
    setting memory limits for containers. Container allocations are
    expressed in terms of physical memory, and virtual memory usage
    is allowed to exceed this allocation by this ratio.
    </description>
    <name>yarn.nodemanager.vmem-pmem-ratio</name>
    <value>2.1</value>
  </property>

  <property>
    <description>Number of vcores that can be allocated
    for containers. This is used by the RM scheduler when allocating
    resources for containers. This is not used to limit the number of
    physical cores used by YARN containers.</description>
    <name>yarn.nodemanager.resource.cpu-vcores</name>
    <value>8</value>
  </property>

  <property>
    <description>Percentage of CPU that can be allocated
    for containers. This setting allows users to limit the amount of
    CPU that YARN containers use. Currently functional only
    on Linux using cgroups. The default is to use 100% of CPU.
    </description>
    <name>yarn.nodemanager.resource.percentage-physical-cpu-limit</name>
    <value>100</value>
  </property>

  <property>
    <description>NM Webapp address.</description>
    <name>yarn.nodemanager.webapp.address</name>
    <value>${yarn.nodemanager.hostname}:8042</value>
  </property>

  <property>
    <description>How often to monitor containers.</description>
    <name>yarn.nodemanager.container-monitor.interval-ms</name>
    <value>3000</value>
  </property>

  <property>
    <description>Class that calculates containers current resource utilization.</description>
    <name>yarn.nodemanager.container-monitor.resource-calculator.class</name>
  </property>

  <property>
    <description>Frequency of running node health script.</description>
    <name>yarn.nodemanager.health-checker.interval-ms</name>
    <value>600000</value>
  </property>

  <property>
    <description>Script time out period.</description>
    <name>yarn.nodemanager.health-checker.script.timeout-ms</name>
    <value>1200000</value>
  </property>

  <property>
    <description>The health check script to run.</description>
    <name>yarn.nodemanager.health-checker.script.path</name>
    <value></value>
  </property>

  <property>
    <description>The arguments to pass to the health check script.</description>
    <name>yarn.nodemanager.health-checker.script.opts</name>
    <value></value>
  </property>

  <property>
    <description>Frequency of running disk health checker code.</description>
    <name>yarn.nodemanager.disk-health-checker.interval-ms</name>
    <value>120000</value>
  </property>

  <property>
    <description>The minimum fraction of number of disks to be healthy for the
    nodemanager to launch new containers. This correspond to both
    yarn-nodemanager.local-dirs and yarn.nodemanager.log-dirs. i.e. If there
    are less number of healthy local-dirs (or log-dirs) available, then
    new containers will not be launched on this node.</description>
    <name>yarn.nodemanager.disk-health-checker.min-healthy-disks</name>
    <value>0.25</value>
  </property>

  <property>
    <description>The maximum percentage of disk space utilization allowed after 
    which a disk is marked as bad. Values can range from 0.0 to 100.0. 
    If the value is greater than or equal to 100, the nodemanager will check 
    for full disk. This applies to yarn-nodemanager.local-dirs and 
    yarn.nodemanager.log-dirs.</description>
    <name>yarn.nodemanager.disk-health-checker.max-disk-utilization-per-disk-percentage</name>
    <value>90.0</value>
  </property>

  <property>
    <description>The minimum space that must be available on a disk for
    it to be used. This applies to yarn-nodemanager.local-dirs and 
    yarn.nodemanager.log-dirs.</description>
    <name>yarn.nodemanager.disk-health-checker.min-free-space-per-disk-mb</name>
    <value>0</value>
  </property>

  <property>
    <description>The path to the Linux container executor.</description>
    <name>yarn.nodemanager.linux-container-executor.path</name>
  </property>

  <property>
    <description>The class which should help the LCE handle resources.</description>
    <name>yarn.nodemanager.linux-container-executor.resources-handler.class</name>
    <value>org.apache.hadoop.yarn.server.nodemanager.util.DefaultLCEResourcesHandler</value>
    <!-- <value>org.apache.hadoop.yarn.server.nodemanager.util.CgroupsLCEResourcesHandler</value> -->
  </property>

  <property>
    <description>The cgroups hierarchy under which to place YARN proccesses (cannot contain commas).
    If yarn.nodemanager.linux-container-executor.cgroups.mount is false (that is, if cgroups have
    been pre-configured), then this cgroups hierarchy must already exist and be writable by the
    NodeManager user, otherwise the NodeManager may fail.
    Only used when the LCE resources handler is set to the CgroupsLCEResourcesHandler.</description>
    <name>yarn.nodemanager.linux-container-executor.cgroups.hierarchy</name>
    <value>/hadoop-yarn</value>
  </property>

  <property>
    <description>Whether the LCE should attempt to mount cgroups if not found.
    Only used when the LCE resources handler is set to the CgroupsLCEResourcesHandler.</description>
    <name>yarn.nodemanager.linux-container-executor.cgroups.mount</name>
    <value>false</value>
  </property>

  <property>
    <description>Where the LCE should attempt to mount cgroups if not found. Common locations
    include /sys/fs/cgroup and /cgroup; the default location can vary depending on the Linux
    distribution in use. This path must exist before the NodeManager is launched.
    Only used when the LCE resources handler is set to the CgroupsLCEResourcesHandler, and
    yarn.nodemanager.linux-container-executor.cgroups.mount is true.</description>
    <name>yarn.nodemanager.linux-container-executor.cgroups.mount-path</name>
  </property>

  <property>
    <description>This determines which of the two modes that LCE should use on
      a non-secure cluster.  If this value is set to true, then all containers
      will be launched as the user specified in
      yarn.nodemanager.linux-container-executor.nonsecure-mode.local-user.  If
      this value is set to false, then containers will run as the user who
      submitted the application.</description>
    <name>yarn.nodemanager.linux-container-executor.nonsecure-mode.limit-users</name>
    <value>true</value>
  </property>

  <property>
    <description>The UNIX user that containers will run as when
      Linux-container-executor is used in nonsecure mode (a use case for this
      is using cgroups) if the
      yarn.nodemanager.linux-container-executor.nonsecure-mode.limit-users is
      set to true.</description>
    <name>yarn.nodemanager.linux-container-executor.nonsecure-mode.local-user</name>
    <value>nobody</value>
  </property>

  <property>
    <description>The allowed pattern for UNIX user names enforced by
    Linux-container-executor when used in nonsecure mode (use case for this
    is using cgroups). The default value is taken from /usr/sbin/adduser</description>
    <name>yarn.nodemanager.linux-container-executor.nonsecure-mode.user-pattern</name>
    <value>^[_.A-Za-z0-9][-@_.A-Za-z0-9]{0,255}?[$]?$</value>
  </property>

  <property>
    <description>This flag determines whether apps should run with strict resource limits
    or be allowed to consume spare resources if they need them. For example, turning the
    flag on will restrict apps to use only their share of CPU, even if the node has spare
    CPU cycles. The default value is false i.e. use available resources. Please note that
    turning this flag on may reduce job throughput on the cluster.</description>
    <name>yarn.nodemanager.linux-container-executor.cgroups.strict-resource-usage</name>
    <value>false</value>
  </property>

  <property>
    <description>T-file compression types used to compress aggregated logs.</description>
    <name>yarn.nodemanager.log-aggregation.compression-type</name>
    <value>none</value>
  </property>

  <property>
    <description>The kerberos principal for the node manager.</description>
    <name>yarn.nodemanager.principal</name>
    <value></value>
  </property>

  <property>
    <description>the valid service name should only contain a-zA-Z0-9_ and can not start with numbers</description>
    <name>yarn.nodemanager.aux-services</name>
    <value></value>
    <!--<value>mapreduce_shuffle</value>-->
  </property>

  <property>
    <description>No. of ms to wait between sending a SIGTERM and SIGKILL to a container</description>
    <name>yarn.nodemanager.sleep-delay-before-sigkill.ms</name>
    <value>250</value>
  </property>

  <property>
    <description>Max time to wait for a process to come up when trying to cleanup a container</description>
    <name>yarn.nodemanager.process-kill-wait.ms</name>
    <value>2000</value>
  </property>

  <property>
    <description>The minimum allowed version of a resourcemanager that a nodemanager will connect to.  
      The valid values are NONE (no version checking), EqualToNM (the resourcemanager's version is 
      equal to or greater than the NM version), or a Version String.</description>
    <name>yarn.nodemanager.resourcemanager.minimum.version</name>
    <value>NONE</value>
  </property>

  <property>
    <description>Max number of threads in NMClientAsync to process container
    management events</description>
    <name>yarn.client.nodemanager-client-async.thread-pool-max-size</name>
    <value>500</value>
  </property>

  <property>
    <description>Max time to wait to establish a connection to NM</description>
    <name>yarn.client.nodemanager-connect.max-wait-ms</name>
    <value>900000</value>
  </property>

  <property>
    <description>Time interval between each attempt to connect to NM</description>
    <name>yarn.client.nodemanager-connect.retry-interval-ms</name>
    <value>10000</value>
  </property>

  <property>
    <description>
      Maximum number of proxy connections to cache for node managers. If set
      to a value greater than zero then the cache is enabled and the NMClient
      and MRAppMaster will cache the specified number of node manager proxies.
      There will be at max one proxy per node manager. Ex. configuring it to a
      value of 5 will make sure that client will at max have 5 proxies cached
      with 5 different node managers. These connections for these proxies will
      be timed out if idle for more than the system wide idle timeout period.
      Note that this could cause issues on large clusters as many connections
      could linger simultaneously and lead to a large number of connection
      threads. The token used for authentication will be used only at
      connection creation time. If a new token is received then the earlier
      connection should be closed in order to use the new token. This and
      (yarn.client.nodemanager-client-async.thread-pool-max-size) are related
      and should be in sync (no need for them to be equal).
      If the value of this property is zero then the connection cache is
      disabled and connections will use a zero idle timeout to prevent too
      many connection threads on large clusters.
    </description>
    <name>yarn.client.max-cached-nodemanagers-proxies</name>
    <value>0</value>
  </property>
  
  <property>
    <description>Enable the node manager to recover after starting</description>
    <name>yarn.nodemanager.recovery.enabled</name>
    <value>false</value>
  </property>

  <property>
    <description>The local filesystem directory in which the node manager will
    store state when recovery is enabled.</description>
    <name>yarn.nodemanager.recovery.dir</name>
    <value>${hadoop.tmp.dir}/yarn-nm-recovery</value>
  </property>

  <!--Map Reduce configuration-->
  <property>
    <name>yarn.nodemanager.aux-services.mapreduce_shuffle.class</name>
    <value>org.apache.hadoop.mapred.ShuffleHandler</value>
  </property>

  <property>
    <name>mapreduce.job.jar</name>
    <value/>
  </property>

  <property>
    <name>mapreduce.job.hdfs-servers</name>
    <value>${fs.defaultFS}</value>
  </property>

  <!-- WebAppProxy Configuration-->
  
  <property>
    <description>The kerberos principal for the proxy, if the proxy is not
    running as part of the RM.</description>
    <name>yarn.web-proxy.principal</name>
    <value/>
  </property>
  
  <property>
    <description>Keytab for WebAppProxy, if the proxy is not running as part of 
    the RM.</description>
    <name>yarn.web-proxy.keytab</name>
  </property>
  
  <property>
    <description>The address for the web proxy as HOST:PORT, if this is not
     given then the proxy will run as part of the RM</description>
     <name>yarn.web-proxy.address</name>
     <value/>
  </property>

  <!-- Applications' Configuration-->
  
  <property>
    <description>
      CLASSPATH for YARN applications. A comma-separated list
      of CLASSPATH entries. When this value is empty, the following default
      CLASSPATH for YARN applications would be used. 
      For Linux:
      $HADOOP_CONF_DIR,
      $HADOOP_COMMON_HOME/share/hadoop/common/*,
      $HADOOP_COMMON_HOME/share/hadoop/common/lib/*,
      $HADOOP_HDFS_HOME/share/hadoop/hdfs/*,
      $HADOOP_HDFS_HOME/share/hadoop/hdfs/lib/*,
      $HADOOP_YARN_HOME/share/hadoop/yarn/*,
      $HADOOP_YARN_HOME/share/hadoop/yarn/lib/*
      For Windows:
      %HADOOP_CONF_DIR%,
      %HADOOP_COMMON_HOME%/share/hadoop/common/*,
      %HADOOP_COMMON_HOME%/share/hadoop/common/lib/*,
      %HADOOP_HDFS_HOME%/share/hadoop/hdfs/*,
      %HADOOP_HDFS_HOME%/share/hadoop/hdfs/lib/*,
      %HADOOP_YARN_HOME%/share/hadoop/yarn/*,
      %HADOOP_YARN_HOME%/share/hadoop/yarn/lib/*
    </description>
    <name>yarn.application.classpath</name>
    <value></value>
  </property>

  <!-- Timeline Service's Configuration-->

  <property>
    <description>Indicate to clients whether timeline service is enabled or not.
    If enabled, clients will put entities and events to the timeline server.
    </description>
    <name>yarn.timeline-service.enabled</name>
    <value>false</value>
  </property>

  <property>
    <description>The hostname of the timeline service web application.</description>
    <name>yarn.timeline-service.hostname</name>
    <value>0.0.0.0</value>
  </property>

  <property>
    <description>This is default address for the timeline server to start the
    RPC server.</description>
    <name>yarn.timeline-service.address</name>
    <value>${yarn.timeline-service.hostname}:10200</value>
  </property>

  <property>
    <description>The http address of the timeline service web application.</description>
    <name>yarn.timeline-service.webapp.address</name>
    <value>${yarn.timeline-service.hostname}:8188</value>
  </property>

  <property>
    <description>The https address of the timeline service web application.</description>
    <name>yarn.timeline-service.webapp.https.address</name>
    <value>${yarn.timeline-service.hostname}:8190</value>
  </property>

  <property>
    <description>
      The actual address the server will bind to. If this optional address is
      set, the RPC and webapp servers will bind to this address and the port specified in
      yarn.timeline-service.address and yarn.timeline-service.webapp.address, respectively.
      This is most useful for making the service listen to all interfaces by setting to
      0.0.0.0.
    </description>
    <name>yarn.timeline-service.bind-host</name>
    <value></value>
  </property>

  <property>
    <description>Store class name for timeline store.</description>
    <name>yarn.timeline-service.store-class</name>
    <value>org.apache.hadoop.yarn.server.timeline.LeveldbTimelineStore</value>
  </property>

  <property>
    <description>Enable age off of timeline store data.</description>
    <name>yarn.timeline-service.ttl-enable</name>
    <value>true</value>
  </property>

  <property>
    <description>Time to live for timeline store data in milliseconds.</description>
    <name>yarn.timeline-service.ttl-ms</name>
    <value>604800000</value>
  </property>

  <property>
    <description>Store file name for leveldb timeline store.</description>
    <name>yarn.timeline-service.leveldb-timeline-store.path</name>
    <value>${hadoop.tmp.dir}/yarn/timeline</value>
  </property>

  <property>
    <description>Length of time to wait between deletion cycles of leveldb timeline store in milliseconds.</description>
    <name>yarn.timeline-service.leveldb-timeline-store.ttl-interval-ms</name>
    <value>300000</value>
  </property>

  <property>
    <description>Size of read cache for uncompressed blocks for leveldb timeline store in bytes.</description>
    <name>yarn.timeline-service.leveldb-timeline-store.read-cache-size</name>
    <value>104857600</value>
  </property>

  <property>
    <description>Size of cache for recently read entity start times for leveldb timeline store in number of entities.</description>
    <name>yarn.timeline-service.leveldb-timeline-store.start-time-read-cache-size</name>
    <value>10000</value>
  </property>

  <property>
    <description>Size of cache for recently written entity start times for leveldb timeline store in number of entities.</description>
    <name>yarn.timeline-service.leveldb-timeline-store.start-time-write-cache-size</name>
    <value>10000</value>
  </property>

  <property>
    <description>Handler thread count to serve the client RPC requests.</description>
    <name>yarn.timeline-service.handler-thread-count</name>
    <value>10</value>
  </property>

  <property>
    <name>yarn.timeline-service.http-authentication.type</name>
    <value>simple</value>
    <description>
      Defines authentication used for the timeline server HTTP endpoint.
      Supported values are: simple | kerberos | #AUTHENTICATION_HANDLER_CLASSNAME#
    </description>
  </property>

  <property>
    <name>yarn.timeline-service.http-authentication.simple.anonymous.allowed</name>
    <value>true</value>
    <description>
      Indicates if anonymous requests are allowed by the timeline server when using
      'simple' authentication.
    </description>
  </property>

  <property>
    <description>The Kerberos principal for the timeline server.</description>
    <name>yarn.timeline-service.principal</name>
    <value></value>
  </property>

  <property>
    <description>The Kerberos keytab for the timeline server.</description>
    <name>yarn.timeline-service.keytab</name>
    <value>/etc/krb5.keytab</value>
  </property>

  <property>
    <description>
    Default maximum number of retires for timeline servive client.
    </description>
    <name>yarn.timeline-service.client.max-retries</name>
    <value>30</value>
  </property>

  <property>
    <description>
    Default retry time interval for timeline servive client.
    </description>
    <name>yarn.timeline-service.client.retry-interval-ms</name>
    <value>1000</value>
  </property>

  <!--  Shared Cache Configuration -->
  <property>
    <description>Whether the shared cache is enabled</description>
    <name>yarn.sharedcache.enabled</name>
    <value>false</value>
  </property>

  <property>
    <description>The root directory for the shared cache</description>
    <name>yarn.sharedcache.root-dir</name>
    <value>/sharedcache</value>
  </property>

  <property>
    <description>The level of nested directories before getting to the checksum
    directories. It must be non-negative.</description>
    <name>yarn.sharedcache.nested-level</name>
    <value>3</value>
  </property>

  <property>
    <description>The implementation to be used for the SCM store</description>
    <name>yarn.sharedcache.store.class</name>
    <value>org.apache.hadoop.yarn.server.sharedcachemanager.store.InMemorySCMStore</value>
  </property>

  <property>
    <description>The implementation to be used for the SCM app-checker</description>
    <name>yarn.sharedcache.app-checker.class</name>
    <value>org.apache.hadoop.yarn.server.sharedcachemanager.RemoteAppChecker</value>
  </property>
  
  <property>
    <description>A resource in the in-memory store is considered stale
    if the time since the last reference exceeds the staleness period.
    This value is specified in minutes.</description>
    <name>yarn.sharedcache.store.in-memory.staleness-period-mins</name>
    <value>10080</value>
  </property>
  
  <property>
    <description>Initial delay before the in-memory store runs its first check
    to remove dead initial applications. Specified in minutes.</description>
    <name>yarn.sharedcache.store.in-memory.initial-delay-mins</name>
    <value>10</value>
  </property>
  
  <property>
    <description>The frequency at which the in-memory store checks to remove
    dead initial applications. Specified in minutes.</description>
    <name>yarn.sharedcache.store.in-memory.check-period-mins</name>
    <value>720</value>
  </property>

  <property>
    <description>The frequency at which a cleaner task runs.
    Specified in minutes.</description>
    <name>yarn.sharedcache.cleaner.period-mins</name>
    <value>1440</value>
  </property>

  <property>
    <description>Initial delay before the first cleaner task is scheduled.
    Specified in minutes.</description>
    <name>yarn.sharedcache.cleaner.initial-delay-mins</name>
    <value>10</value>
  </property>

  <property>
    <description>The time to sleep between processing each shared cache
    resource. Specified in milliseconds.</description>
    <name>yarn.sharedcache.cleaner.resource-sleep-ms</name>
    <value>0</value>
  </property>

<<<<<<< HEAD
  <property>
    <description>The address of the node manager interface in the SCM
    (shared cache manager)</description>
    <name>yarn.sharedcache.nodemanager.address</name>
    <value>0.0.0.0:8046</value>
  </property>

  <property>
    <description>The number of threads used to handle shared cache manager
    requests from the node manager (50 by default)</description>
    <name>yarn.sharedcache.nodemanager.thread-count</name>
    <value>50</value>
  </property>

=======
>>>>>>> 65d95b1a
  <!-- Other configuration -->
  <property>
    <description>The interval that the yarn client library uses to poll the
    completion status of the asynchronous API of application client protocol.
    </description>
    <name>yarn.client.application-client-protocol.poll-interval-ms</name>
    <value>200</value>
  </property>

  <property>
    <description>RSS usage of a process computed via 
    /proc/pid/stat is not very accurate as it includes shared pages of a
    process. /proc/pid/smaps provides useful information like
    Private_Dirty, Private_Clean, Shared_Dirty, Shared_Clean which can be used
    for computing more accurate RSS. When this flag is enabled, RSS is computed
    as Min(Shared_Dirty, Pss) + Private_Clean + Private_Dirty. It excludes
    read-only shared mappings in RSS computation.  
    </description>
    <name>yarn.nodemanager.container-monitor.procfs-tree.smaps-based-rss.enabled</name>
    <value>false</value>
  </property>

  <!-- YARN registry -->

  <property>
    <description>
      Is the registry enabled: does the RM start it up,
      create the user and system paths, and purge
      service records when containers, application attempts
      and applications complete
    </description>
    <name>hadoop.registry.rm.enabled</name>
    <value>false</value>
  </property>

  <property>
    <description>
    </description>
    <name>hadoop.registry.zk.root</name>
    <value>/registry</value>
  </property>

  <property>
    <description>
      Zookeeper session timeout in milliseconds
    </description>
    <name>hadoop.registry.zk.session.timeout.ms</name>
    <value>60000</value>
  </property>

  <property>
    <description>
      Zookeeper session timeout in milliseconds
    </description>
    <name>hadoop.registry.zk.connection.timeout.ms</name>
    <value>15000</value>
  </property>

  <property>
    <description>
      Zookeeper connection retry count before failing
    </description>
    <name>hadoop.registry.zk.retry.times</name>
    <value>5</value>
  </property>

  <property>
    <description>
    </description>
    <name>hadoop.registry.zk.retry.interval.ms</name>
    <value>1000</value>
  </property>

  <property>
    <description>
      Zookeeper retry limit in milliseconds, during
      exponential backoff: {@value}

      This places a limit even
      if the retry times and interval limit, combined
      with the backoff policy, result in a long retry
      period
    </description>
    <name>hadoop.registry.zk.retry.ceiling.ms</name>
    <value>60000</value>
  </property>

  <property>
    <description>
      List of hostname:port pairs defining the
      zookeeper quorum binding for the registry
    </description>
    <name>hadoop.registry.zk.quorum</name>
    <value>localhost:2181</value>
  </property>

  <property>
    <description>
      Key to set if the registry is secure. Turning it on
      changes the permissions policy from "open access"
      to restrictions on kerberos with the option of
      a user adding one or more auth key pairs down their
      own tree.
    </description>
    <name>hadoop.registry.secure</name>
    <value>false</value>
  </property>

  <property>
    <description>
      A comma separated list of Zookeeper ACL identifiers with
      system access to the registry in a secure cluster.

      These are given full access to all entries.

      If there is an "@" at the end of a SASL entry it
      instructs the registry client to append the default kerberos domain.
    </description>
    <name>hadoop.registry.system.acls</name>
    <value>sasl:yarn@, sasl:mapred@, sasl:mapred@hdfs@</value>
  </property>

  <property>
    <description>
      The kerberos realm: used to set the realm of
      system principals which do not declare their realm,
      and any other accounts that need the value.

      If empty, the default realm of the running process
      is used.

      If neither are known and the realm is needed, then the registry
      service/client will fail.
    </description>
    <name>hadoop.registry.kerberos.realm</name>
    <value></value>
  </property>

  <property>
    <description>
      Key to define the JAAS context. Used in secure
      mode
    </description>
    <name>hadoop.registry.jaas.context</name>
    <value>Client</value>
  </property>

  <property>
    <description>Defines how often NMs wake up to upload log files.
    The default value is -1. By default, the logs will be uploaded when
    the application is finished. By setting this configure, logs can be uploaded
    periodically when the application is running. The minimum rolling-interval-seconds
    can be set is 3600.
    </description>
    <name>yarn.nodemanager.log-aggregation.roll-monitoring-interval-seconds</name>
    <value>-1</value>
  </property>
</configuration><|MERGE_RESOLUTION|>--- conflicted
+++ resolved
@@ -1419,7 +1419,6 @@
     <value>0</value>
   </property>
 
-<<<<<<< HEAD
   <property>
     <description>The address of the node manager interface in the SCM
     (shared cache manager)</description>
@@ -1434,8 +1433,6 @@
     <value>50</value>
   </property>
 
-=======
->>>>>>> 65d95b1a
   <!-- Other configuration -->
   <property>
     <description>The interval that the yarn client library uses to poll the
