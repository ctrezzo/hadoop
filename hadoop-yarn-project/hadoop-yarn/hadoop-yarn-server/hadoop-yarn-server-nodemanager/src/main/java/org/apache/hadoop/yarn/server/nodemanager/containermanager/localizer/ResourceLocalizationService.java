/**
* Licensed to the Apache Software Foundation (ASF) under one
* or more contributor license agreements.  See the NOTICE file
* distributed with this work for additional information
* regarding copyright ownership.  The ASF licenses this file
* to you under the Apache License, Version 2.0 (the
* "License"); you may not use this file except in compliance
* with the License.  You may obtain a copy of the License at
*
*     http://www.apache.org/licenses/LICENSE-2.0
*
* Unless required by applicable law or agreed to in writing, software
* distributed under the License is distributed on an "AS IS" BASIS,
* WITHOUT WARRANTIES OR CONDITIONS OF ANY KIND, either express or implied.
* See the License for the specific language governing permissions and
* limitations under the License.
*/
package org.apache.hadoop.yarn.server.nodemanager.containermanager.localizer;

import static org.apache.hadoop.fs.CreateFlag.CREATE;
import static org.apache.hadoop.fs.CreateFlag.OVERWRITE;

import java.io.DataOutputStream;
import java.io.File;
import java.io.FileNotFoundException;
import java.io.IOException;
import java.net.InetSocketAddress;
import java.net.URISyntaxException;
import java.util.ArrayList;
import java.util.Arrays;
import java.util.Collection;
import java.util.Collections;
import java.util.EnumSet;
import java.util.HashMap;
import java.util.Iterator;
import java.util.List;
import java.util.Map;
import java.util.concurrent.atomic.AtomicBoolean;
import java.util.concurrent.CancellationException;
import java.util.concurrent.CompletionService;
import java.util.concurrent.ConcurrentHashMap;
import java.util.concurrent.ConcurrentMap;
import java.util.concurrent.ExecutionException;
import java.util.concurrent.ExecutorCompletionService;
import java.util.concurrent.ExecutorService;
import java.util.concurrent.Future;
import java.util.concurrent.RejectedExecutionException;
import java.util.concurrent.ScheduledExecutorService;
import java.util.concurrent.ThreadFactory;
import java.util.concurrent.TimeUnit;

import org.apache.commons.codec.digest.DigestUtils;
import org.apache.commons.logging.Log;
import org.apache.commons.logging.LogFactory;
import org.apache.hadoop.classification.InterfaceAudience.Private;
import org.apache.hadoop.conf.Configuration;
import org.apache.hadoop.fs.CommonConfigurationKeysPublic;
import org.apache.hadoop.fs.FSError;
import org.apache.hadoop.fs.FileAlreadyExistsException;
import org.apache.hadoop.fs.FileContext;
import org.apache.hadoop.fs.FileStatus;
import org.apache.hadoop.fs.FileUtil;
import org.apache.hadoop.fs.Path;
import org.apache.hadoop.fs.RemoteIterator;
import org.apache.hadoop.fs.UnsupportedFileSystemException;
import org.apache.hadoop.fs.permission.FsPermission;
import org.apache.hadoop.ipc.Server;
import org.apache.hadoop.security.Credentials;
import org.apache.hadoop.security.UserGroupInformation;
import org.apache.hadoop.security.token.Token;
import org.apache.hadoop.security.token.TokenIdentifier;
import org.apache.hadoop.service.AbstractService;
import org.apache.hadoop.service.CompositeService;
import org.apache.hadoop.util.DiskChecker;
import org.apache.hadoop.util.DiskValidator;
import org.apache.hadoop.util.DiskValidatorFactory;
import org.apache.hadoop.util.StringUtils;
import org.apache.hadoop.util.concurrent.HadoopExecutors;
import org.apache.hadoop.util.concurrent.HadoopScheduledThreadPoolExecutor;
import org.apache.hadoop.yarn.api.records.ApplicationId;
import org.apache.hadoop.yarn.api.records.ContainerId;
import org.apache.hadoop.yarn.api.records.LocalResource;
import org.apache.hadoop.yarn.api.records.LocalResourceVisibility;
import org.apache.hadoop.yarn.api.records.URL;
import org.apache.hadoop.yarn.api.records.impl.pb.LocalResourcePBImpl;
import org.apache.hadoop.yarn.conf.YarnConfiguration;
import org.apache.hadoop.yarn.event.Dispatcher;
import org.apache.hadoop.yarn.event.EventHandler;
import org.apache.hadoop.yarn.exceptions.YarnRuntimeException;
import org.apache.hadoop.yarn.factories.RecordFactory;
import org.apache.hadoop.yarn.factory.providers.RecordFactoryProvider;
import org.apache.hadoop.yarn.ipc.YarnRPC;
import org.apache.hadoop.yarn.proto.YarnProtos.LocalResourceProto;
import org.apache.hadoop.yarn.proto.YarnServerNodemanagerRecoveryProtos.LocalizedResourceProto;
import org.apache.hadoop.yarn.server.nodemanager.ContainerExecutor;
import org.apache.hadoop.yarn.server.nodemanager.Context;
import org.apache.hadoop.yarn.server.nodemanager.DeletionService;
import org.apache.hadoop.yarn.server.nodemanager.DeletionService.FileDeletionTask;
import org.apache.hadoop.yarn.server.nodemanager.DirectoryCollection.DirsChangeListener;
import org.apache.hadoop.yarn.server.nodemanager.LocalDirsHandlerService;
import org.apache.hadoop.yarn.server.nodemanager.api.LocalizationProtocol;
import org.apache.hadoop.yarn.server.nodemanager.api.ResourceLocalizationSpec;
import org.apache.hadoop.yarn.server.nodemanager.api.protocolrecords.LocalResourceStatus;
import org.apache.hadoop.yarn.server.nodemanager.api.protocolrecords.LocalizerAction;
import org.apache.hadoop.yarn.server.nodemanager.api.protocolrecords.LocalizerHeartbeatResponse;
import org.apache.hadoop.yarn.server.nodemanager.api.protocolrecords.LocalizerStatus;
import org.apache.hadoop.yarn.server.nodemanager.containermanager.application.Application;
import org.apache.hadoop.yarn.server.nodemanager.containermanager.application.ApplicationEvent;
import org.apache.hadoop.yarn.server.nodemanager.containermanager.application.ApplicationEventType;
import org.apache.hadoop.yarn.server.nodemanager.containermanager.application.ApplicationInitedEvent;
import org.apache.hadoop.yarn.server.nodemanager.containermanager.container.Container;
import org.apache.hadoop.yarn.server.nodemanager.containermanager.container.ContainerEvent;
import org.apache.hadoop.yarn.server.nodemanager.containermanager.container.ContainerEventType;
import org.apache.hadoop.yarn.server.nodemanager.containermanager.container.ContainerResourceFailedEvent;
import org.apache.hadoop.yarn.server.nodemanager.containermanager.container.ContainerState;
import org.apache.hadoop.yarn.server.nodemanager.containermanager.localizer.LocalCacheCleaner.LocalCacheCleanerStats;
import org.apache.hadoop.yarn.server.nodemanager.containermanager.localizer.event.ApplicationLocalizationEvent;
import org.apache.hadoop.yarn.server.nodemanager.containermanager.localizer.event.ContainerLocalizationCleanupEvent;
import org.apache.hadoop.yarn.server.nodemanager.containermanager.localizer.event.ContainerLocalizationEvent;
import org.apache.hadoop.yarn.server.nodemanager.containermanager.localizer.event.ContainerLocalizationRequestEvent;
import org.apache.hadoop.yarn.server.nodemanager.containermanager.localizer.event.LocalizationEvent;
import org.apache.hadoop.yarn.server.nodemanager.containermanager.localizer.event.LocalizationEventType;
import org.apache.hadoop.yarn.server.nodemanager.containermanager.localizer.event.LocalizerEvent;
import org.apache.hadoop.yarn.server.nodemanager.containermanager.localizer.event.LocalizerEventType;
import org.apache.hadoop.yarn.server.nodemanager.containermanager.localizer.event.LocalizerResourceRequestEvent;
import org.apache.hadoop.yarn.server.nodemanager.containermanager.localizer.event.ResourceFailedLocalizationEvent;
import org.apache.hadoop.yarn.server.nodemanager.containermanager.localizer.event.ResourceLocalizedEvent;
import org.apache.hadoop.yarn.server.nodemanager.containermanager.localizer.event.ResourceRecoveredEvent;
import org.apache.hadoop.yarn.server.nodemanager.containermanager.localizer.event.ResourceReleaseEvent;
import org.apache.hadoop.yarn.server.nodemanager.containermanager.localizer.event.ResourceRequestEvent;
import org.apache.hadoop.yarn.server.nodemanager.containermanager.localizer.security.LocalizerTokenIdentifier;
import org.apache.hadoop.yarn.server.nodemanager.containermanager.localizer.security.LocalizerTokenSecretManager;
import org.apache.hadoop.yarn.server.nodemanager.executor.LocalizerStartContext;
import org.apache.hadoop.yarn.server.nodemanager.recovery.NMStateStoreService;
import org.apache.hadoop.yarn.server.nodemanager.recovery.NMStateStoreService.LocalResourceTrackerState;
import org.apache.hadoop.yarn.server.nodemanager.recovery.NMStateStoreService.RecoveredLocalizationState;
import org.apache.hadoop.yarn.server.nodemanager.recovery.NMStateStoreService.RecoveredUserResources;
import org.apache.hadoop.yarn.server.nodemanager.security.authorize.NMPolicyProvider;
import org.apache.hadoop.yarn.server.nodemanager.util.NodeManagerBuilderUtils;
import org.apache.hadoop.yarn.util.FSDownload;

import com.google.common.annotations.VisibleForTesting;
import com.google.common.cache.CacheBuilder;
import com.google.common.cache.LoadingCache;
import com.google.common.util.concurrent.ThreadFactoryBuilder;

public class ResourceLocalizationService extends CompositeService
    implements EventHandler<LocalizationEvent>, LocalizationProtocol {

  private static final Log LOG = LogFactory.getLog(ResourceLocalizationService.class);
  public static final String NM_PRIVATE_DIR = "nmPrivate";
  public static final FsPermission NM_PRIVATE_PERM = new FsPermission((short) 0700);

  private Server server;
  private InetSocketAddress localizationServerAddress;
  @VisibleForTesting
  long cacheTargetSize;
  private long cacheCleanupPeriod;

  private final ContainerExecutor exec;
  protected final Dispatcher dispatcher;
  private final DeletionService delService;
  private LocalizerTracker localizerTracker;
  private RecordFactory recordFactory;
  private final ScheduledExecutorService cacheCleanup;
  private LocalizerTokenSecretManager secretManager;
  private NMStateStoreService stateStore;

  @VisibleForTesting
  LocalResourcesTracker publicRsrc;

  /** A local resource tracker for shared cache staging resources **/
  private LocalResourcesTracker scsRsrc;

  private LocalDirsHandlerService dirsHandler;
  private DirsChangeListener localDirsChangeListener;
  private DirsChangeListener logDirsChangeListener;
  private Context nmContext;
  private DiskValidator diskValidator;

  /**
   * Map of LocalResourceTrackers keyed by username, for private
   * resources.
   */
  @VisibleForTesting
  final ConcurrentMap<String, LocalResourcesTracker> privateRsrc =
    new ConcurrentHashMap<String,LocalResourcesTracker>();

  /**
   * Map of LocalResourceTrackers keyed by appid, for application
   * resources.
   */
  private final ConcurrentMap<String,LocalResourcesTracker> appRsrc =
    new ConcurrentHashMap<String,LocalResourcesTracker>();
  
  FileContext lfs;

  public ResourceLocalizationService(Dispatcher dispatcher,
      ContainerExecutor exec, DeletionService delService,
      LocalDirsHandlerService dirsHandler, Context context) {

    super(ResourceLocalizationService.class.getName());
    this.exec = exec;
    this.dispatcher = dispatcher;
    this.delService = delService;
    this.dirsHandler = dirsHandler;

    this.cacheCleanup = new HadoopScheduledThreadPoolExecutor(1,
        new ThreadFactoryBuilder()
          .setNameFormat("ResourceLocalizationService Cache Cleanup")
          .build());
    this.stateStore = context.getNMStateStore();
    this.nmContext = context;
  }

  FileContext getLocalFileContext(Configuration conf) {
    try {
      return FileContext.getLocalFSFileContext(conf);
    } catch (IOException e) {
      throw new YarnRuntimeException("Failed to access local fs");
    }
  }

  private void validateConf(Configuration conf) {
    int perDirFileLimit =
        conf.getInt(YarnConfiguration.NM_LOCAL_CACHE_MAX_FILES_PER_DIRECTORY,
          YarnConfiguration.DEFAULT_NM_LOCAL_CACHE_MAX_FILES_PER_DIRECTORY);
    if (perDirFileLimit <= 36) {
      LOG.error(YarnConfiguration.NM_LOCAL_CACHE_MAX_FILES_PER_DIRECTORY
          + " parameter is configured with very low value.");
      throw new YarnRuntimeException(
        YarnConfiguration.NM_LOCAL_CACHE_MAX_FILES_PER_DIRECTORY
            + " parameter is configured with a value less than 37.");
    } else {
      LOG.info("per directory file limit = " + perDirFileLimit);
    }
  }

  @Override
  public void serviceInit(Configuration conf) throws Exception {
    this.validateConf(conf);
    this.publicRsrc = new LocalResourcesTrackerImpl(null, null, dispatcher,
        true, conf, stateStore, dirsHandler);
    this.scsRsrc =
        new LocalResourcesTrackerImpl(null, null, dispatcher, true, conf,
            stateStore, dirsHandler);
    this.recordFactory = RecordFactoryProvider.getRecordFactory(conf);

    try {
      lfs = getLocalFileContext(conf);
      lfs.setUMask(new FsPermission((short) FsPermission.DEFAULT_UMASK));

      if (!stateStore.canRecover()|| stateStore.isNewlyCreated()) {
        cleanUpLocalDirs(lfs, delService);
        cleanupLogDirs(lfs, delService);
        initializeLocalDirs(lfs);
        initializeLogDirs(lfs);
      }
    } catch (Exception e) {
      throw new YarnRuntimeException(
        "Failed to initialize LocalizationService", e);
    }

    diskValidator = DiskValidatorFactory.getInstance(
        conf.get(YarnConfiguration.DISK_VALIDATOR));
    LOG.info("Disk Validator: " + YarnConfiguration.DISK_VALIDATOR +
        " is loaded.");
    cacheTargetSize =
      conf.getLong(YarnConfiguration.NM_LOCALIZER_CACHE_TARGET_SIZE_MB, YarnConfiguration.DEFAULT_NM_LOCALIZER_CACHE_TARGET_SIZE_MB) << 20;
    cacheCleanupPeriod =
      conf.getLong(YarnConfiguration.NM_LOCALIZER_CACHE_CLEANUP_INTERVAL_MS, YarnConfiguration.DEFAULT_NM_LOCALIZER_CACHE_CLEANUP_INTERVAL_MS);
    localizationServerAddress = conf.getSocketAddr(
        YarnConfiguration.NM_BIND_HOST,
        YarnConfiguration.NM_LOCALIZER_ADDRESS,
        YarnConfiguration.DEFAULT_NM_LOCALIZER_ADDRESS,
        YarnConfiguration.DEFAULT_NM_LOCALIZER_PORT);

    localizerTracker = createLocalizerTracker(conf);
    addService(localizerTracker);
    dispatcher.register(LocalizerEventType.class, localizerTracker);
    localDirsChangeListener = new DirsChangeListener() {
      @Override
      public void onDirsChanged() {
        checkAndInitializeLocalDirs();
      }
    };
    logDirsChangeListener = new DirsChangeListener() {
      @Override
      public void onDirsChanged() {
        initializeLogDirs(lfs);
      }
    };
    super.serviceInit(conf);
  }

  //Recover localized resources after an NM restart
  public void recoverLocalizedResources(RecoveredLocalizationState state)
      throws URISyntaxException {
    LocalResourceTrackerState trackerState = state.getPublicTrackerState();
    recoverTrackerResources(publicRsrc, trackerState);

    for (Map.Entry<String, RecoveredUserResources> userEntry :
         state.getUserResources().entrySet()) {
      String user = userEntry.getKey();
      RecoveredUserResources userResources = userEntry.getValue();
      trackerState = userResources.getPrivateTrackerState();
      if (!trackerState.isEmpty()) {
        LocalResourcesTracker tracker = new LocalResourcesTrackerImpl(user,
            null, dispatcher, true, super.getConfig(), stateStore);
        LocalResourcesTracker oldTracker = privateRsrc.putIfAbsent(user,
            tracker);
        if (oldTracker != null) {
          tracker = oldTracker;
        }
        recoverTrackerResources(tracker, trackerState);
      }

      for (Map.Entry<ApplicationId, LocalResourceTrackerState> appEntry :
           userResources.getAppTrackerStates().entrySet()) {
        trackerState = appEntry.getValue();
        if (!trackerState.isEmpty()) {
          ApplicationId appId = appEntry.getKey();
          String appIdStr = appId.toString();
          LocalResourcesTracker tracker = new LocalResourcesTrackerImpl(user,
              appId, dispatcher, false, super.getConfig(), stateStore);
          LocalResourcesTracker oldTracker = appRsrc.putIfAbsent(appIdStr,
              tracker);
          if (oldTracker != null) {
            tracker = oldTracker;
          }
          recoverTrackerResources(tracker, trackerState);
        }
      }
    }
  }

  private void recoverTrackerResources(LocalResourcesTracker tracker,
      LocalResourceTrackerState state) throws URISyntaxException {
    for (LocalizedResourceProto proto : state.getLocalizedResources()) {
      LocalResource rsrc = new LocalResourcePBImpl(proto.getResource());
      LocalResourceRequest req = new LocalResourceRequest(rsrc);
      if (LOG.isDebugEnabled()) {
        LOG.debug("Recovering localized resource " + req + " at "
            + proto.getLocalPath());
      }
      tracker.handle(new ResourceRecoveredEvent(req,
          new Path(proto.getLocalPath()), proto.getSize()));
    }

    for (Map.Entry<LocalResourceProto, Path> entry :
         state.getInProgressResources().entrySet()) {
      LocalResource rsrc = new LocalResourcePBImpl(entry.getKey());
      LocalResourceRequest req = new LocalResourceRequest(rsrc);
      Path localPath = entry.getValue();
      tracker.handle(new ResourceRecoveredEvent(req, localPath, 0));

      // delete any in-progress localizations, containers will request again
      LOG.info("Deleting in-progress localization for " + req + " at "
          + localPath);
      tracker.remove(tracker.getLocalizedResource(req), delService);
    }

    // TODO: remove untracked directories in local filesystem
  }

  @Override
  public LocalizerHeartbeatResponse heartbeat(LocalizerStatus status) {
    return localizerTracker.processHeartbeat(status);
  }

  @Override
  public void serviceStart() throws Exception {
    cacheCleanup.scheduleWithFixedDelay(new CacheCleanup(dispatcher),
        cacheCleanupPeriod, cacheCleanupPeriod, TimeUnit.MILLISECONDS);
    server = createServer();
    server.start();
    localizationServerAddress =
        getConfig().updateConnectAddr(YarnConfiguration.NM_BIND_HOST,
                                      YarnConfiguration.NM_LOCALIZER_ADDRESS,
                                      YarnConfiguration.DEFAULT_NM_LOCALIZER_ADDRESS,
                                      server.getListenerAddress());
    LOG.info("Localizer started on port " + server.getPort());
    super.serviceStart();
    dirsHandler.registerLocalDirsChangeListener(localDirsChangeListener);
    dirsHandler.registerLogDirsChangeListener(logDirsChangeListener);
  }

  LocalizerTracker createLocalizerTracker(Configuration conf) {
    return new LocalizerTracker(conf);
  }

  Server createServer() {
    Configuration conf = getConfig();
    YarnRPC rpc = YarnRPC.create(conf);
    if (UserGroupInformation.isSecurityEnabled()) {
      secretManager = new LocalizerTokenSecretManager();      
    }
    
    Server server = rpc.getServer(LocalizationProtocol.class, this,
        localizationServerAddress, conf, secretManager, 
        conf.getInt(YarnConfiguration.NM_LOCALIZER_CLIENT_THREAD_COUNT, 
            YarnConfiguration.DEFAULT_NM_LOCALIZER_CLIENT_THREAD_COUNT));
    
    // Enable service authorization?
    if (conf.getBoolean(
        CommonConfigurationKeysPublic.HADOOP_SECURITY_AUTHORIZATION, 
        false)) {
      server.refreshServiceAcl(conf, new NMPolicyProvider());
    }
    
    return server;
  }

  @Override
  public void serviceStop() throws Exception {
    dirsHandler.deregisterLocalDirsChangeListener(localDirsChangeListener);
    dirsHandler.deregisterLogDirsChangeListener(logDirsChangeListener);
    if (server != null) {
      server.stop();
    }
    cacheCleanup.shutdown();
    super.serviceStop();
  }

  @Override
  public void handle(LocalizationEvent event) {
    // TODO: create log dir as $logdir/$user/$appId
    switch (event.getType()) {
    case INIT_APPLICATION_RESOURCES:
      handleInitApplicationResources(
          ((ApplicationLocalizationEvent)event).getApplication());
      break;
    case LOCALIZE_CONTAINER_RESOURCES:
      handleInitContainerResources((ContainerLocalizationRequestEvent) event);
      break;
    case CONTAINER_RESOURCES_LOCALIZED:
      handleContainerResourcesLocalized((ContainerLocalizationEvent) event);
      break;
    case CACHE_CLEANUP:
      handleCacheCleanup();
      break;
    case CLEANUP_CONTAINER_RESOURCES:
      handleCleanupContainerResources((ContainerLocalizationCleanupEvent)event);
      break;
    case DESTROY_APPLICATION_RESOURCES:
      handleDestroyApplicationResources(
          ((ApplicationLocalizationEvent)event).getApplication());
      break;
    default:
      throw new YarnRuntimeException("Unknown localization event: " + event);
    }
  }
  
  /**
   * Handle event received the first time any container is scheduled
   * by a given application.
   */
  @SuppressWarnings("unchecked")
  private void handleInitApplicationResources(Application app) {
    // 0) Create application tracking structs
    String userName = app.getUser();
    privateRsrc.putIfAbsent(userName, new LocalResourcesTrackerImpl(userName,
        null, dispatcher, true, super.getConfig(), stateStore));
    String appIdStr = app.getAppId().toString();
    appRsrc.putIfAbsent(appIdStr, new LocalResourcesTrackerImpl(app.getUser(),
        app.getAppId(), dispatcher, false, super.getConfig(), stateStore));
    // 1) Signal container init
    //
    // This is handled by the ApplicationImpl state machine and allows
    // containers to proceed with launching.
    dispatcher.getEventHandler().handle(new ApplicationInitedEvent(
          app.getAppId()));
  }
  
  /**
   * For each of the requested resources for a container, determines the
   * appropriate {@link LocalResourcesTracker} and forwards a 
   * {@link LocalResourceRequest} to that tracker.
   */
  private void handleInitContainerResources(
      ContainerLocalizationRequestEvent rsrcReqs) {
    Container c = rsrcReqs.getContainer();
    EnumSet<ContainerState> set =
        EnumSet.of(ContainerState.LOCALIZING,
            ContainerState.RUNNING, ContainerState.REINITIALIZING);
    if (!set.contains(c.getContainerState())) {
      LOG.warn(c.getContainerId() + " is at " + c.getContainerState()
          + " state, do not localize resources.");
      return;
    }
    // create a loading cache for the file statuses
    LoadingCache<Path,Future<FileStatus>> statCache =
        CacheBuilder.newBuilder().build(FSDownload.createStatusCacheLoader(getConfig()));
    LocalizerContext ctxt = new LocalizerContext(
        c.getUser(), c.getContainerId(), c.getCredentials(), statCache);
    Map<LocalResourceVisibility, Collection<LocalResourceRequest>> rsrcs =
      rsrcReqs.getRequestedResources();
    for (Map.Entry<LocalResourceVisibility, Collection<LocalResourceRequest>> e :
         rsrcs.entrySet()) {
      for (LocalResourceRequest req : e.getValue()) {
        LocalResourcesTracker tracker =
            getLocalResourcesTracker(req.getVisibility(), c.getUser(), c
                .getContainerId().getApplicationAttemptId().getApplicationId(),
                req.getShouldBeUploadedToSharedCache());
        tracker.handle(new ResourceRequestEvent(req, e.getKey(), ctxt));
        if (LOG.isDebugEnabled()) {
          LOG.debug("Localizing " + req.getPath() +
              " for container " + c.getContainerId());
        }
      }
    }
  }

  /**
   * Once a container's resources are localized, kill the corresponding
   * {@link ContainerLocalizer}
   */
  private void handleContainerResourcesLocalized(
      ContainerLocalizationEvent event) {
    Container c = event.getContainer();
    String locId = c.getContainerId().toString();
    localizerTracker.endContainerLocalization(locId);
  }

  @VisibleForTesting
  LocalCacheCleanerStats handleCacheCleanup() {
    LocalCacheCleaner cleaner =
        new LocalCacheCleaner(delService, cacheTargetSize);
    cleaner.addResources(publicRsrc);
    for (LocalResourcesTracker t : privateRsrc.values()) {
      cleaner.addResources(t);
    }
    LocalCacheCleaner.LocalCacheCleanerStats stats = cleaner.cleanCache();
    if (LOG.isDebugEnabled()) {
      LOG.debug(stats.toStringDetailed());
    } else if (LOG.isInfoEnabled()) {
      LOG.info(stats.toString());
    }
    return stats;
  }


  @SuppressWarnings("unchecked")
  private void handleCleanupContainerResources(
      ContainerLocalizationCleanupEvent rsrcCleanup) {
    Container c = rsrcCleanup.getContainer();
    Map<LocalResourceVisibility, Collection<LocalResourceRequest>> rsrcs =
      rsrcCleanup.getResources();
    for (Map.Entry<LocalResourceVisibility, Collection<LocalResourceRequest>> e :
         rsrcs.entrySet()) {
      for (LocalResourceRequest req : e.getValue()) {
        LocalResourcesTracker tracker =
            getLocalResourcesTracker(req.getVisibility(), c.getUser(), c
                .getContainerId().getApplicationAttemptId().getApplicationId(),
                req.getShouldBeUploadedToSharedCache());
        tracker.handle(new ResourceReleaseEvent(req,
            c.getContainerId()));
      }
    }
    String locId = c.getContainerId().toString();
    localizerTracker.cleanupPrivLocalizers(locId);

    // Delete the container directories
    String userName = c.getUser();
    String containerIDStr = c.toString();
    String appIDStr =
        c.getContainerId().getApplicationAttemptId().getApplicationId()
            .toString();
    
    // Try deleting from good local dirs and full local dirs because a dir might
    // have gone bad while the app was running(disk full). In addition
    // a dir might have become good while the app was running.
    // Check if the container dir exists and if it does, try to delete it

    for (String localDir : dirsHandler.getLocalDirsForCleanup()) {
      // Delete the user-owned container-dir
      Path usersdir = new Path(localDir, ContainerLocalizer.USERCACHE);
      Path userdir = new Path(usersdir, userName);
      Path allAppsdir = new Path(userdir, ContainerLocalizer.APPCACHE);
      Path appDir = new Path(allAppsdir, appIDStr);
      Path containerDir = new Path(appDir, containerIDStr);
      submitDirForDeletion(userName, containerDir);

      // Delete the nmPrivate container-dir

      Path sysDir = new Path(localDir, NM_PRIVATE_DIR);
      Path appSysDir = new Path(sysDir, appIDStr);
      Path containerSysDir = new Path(appSysDir, containerIDStr);
      submitDirForDeletion(null, containerSysDir);
    }

    dispatcher.getEventHandler().handle(
        new ContainerEvent(c.getContainerId(),
            ContainerEventType.CONTAINER_RESOURCES_CLEANEDUP));
  }
  
  private void submitDirForDeletion(String userName, Path dir) {
    try {
      lfs.getFileStatus(dir);
      delService.delete(userName, dir, new Path[] {});
    } catch (UnsupportedFileSystemException ue) {
      LOG.warn("Local dir " + dir + " is an unsupported filesystem", ue);
    } catch (IOException ie) {
      // ignore
      return;
    }
  }


  @SuppressWarnings({"unchecked"})
  private void handleDestroyApplicationResources(Application application) {
    String userName = application.getUser();
    ApplicationId appId = application.getAppId();
    String appIDStr = application.toString();
    LocalResourcesTracker appLocalRsrcsTracker =
      appRsrc.remove(appId.toString());
    if (appLocalRsrcsTracker != null) {
      for (LocalizedResource rsrc : appLocalRsrcsTracker ) {
        Path localPath = rsrc.getLocalPath();
        if (localPath != null) {
          try {
            stateStore.removeLocalizedResource(userName, appId, localPath);
          } catch (IOException e) {
            LOG.error("Unable to remove resource " + rsrc + " for " + appIDStr
                + " from state store", e);
          }
        }
      }
    } else {
      LOG.warn("Removing uninitialized application " + application);
    }

    // Delete the application directories
    userName = application.getUser();
    appIDStr = application.toString();

    for (String localDir : dirsHandler.getLocalDirsForCleanup()) {

      // Delete the user-owned app-dir
      Path usersdir = new Path(localDir, ContainerLocalizer.USERCACHE);
      Path userdir = new Path(usersdir, userName);
      Path allAppsdir = new Path(userdir, ContainerLocalizer.APPCACHE);
      Path appDir = new Path(allAppsdir, appIDStr);
      submitDirForDeletion(userName, appDir);

      // Delete the nmPrivate app-dir
      Path sysDir = new Path(localDir, NM_PRIVATE_DIR);
      Path appSysDir = new Path(sysDir, appIDStr);
      submitDirForDeletion(null, appSysDir);
    }

    // TODO: decrement reference counts of all resources associated with this
    // app

    dispatcher.getEventHandler().handle(new ApplicationEvent(
          application.getAppId(),
          ApplicationEventType.APPLICATION_RESOURCES_CLEANEDUP));
  }


  LocalResourcesTracker getLocalResourcesTracker(
      LocalResourceVisibility visibility, String user, ApplicationId appId,
      boolean uploadToSharedCache) {
    switch (visibility) {
      default:
      case PUBLIC:
        if(uploadToSharedCache) {
          return scsRsrc;
        } else {
          return publicRsrc;
        }
      case PRIVATE:
        return privateRsrc.get(user);
      case APPLICATION:
        return appRsrc.get(appId.toString());
    }
  }

  private String getUserFileCachePath(String user) {
    return StringUtils.join(Path.SEPARATOR, Arrays.asList(".",
      ContainerLocalizer.USERCACHE, user, ContainerLocalizer.FILECACHE));

  }

  private String getAppFileCachePath(String user, String appId) {
    return StringUtils.join(Path.SEPARATOR, Arrays.asList(".",
        ContainerLocalizer.USERCACHE, user, ContainerLocalizer.APPCACHE, appId,
        ContainerLocalizer.FILECACHE));
  }
  
  @VisibleForTesting
  @Private
  public PublicLocalizer getPublicLocalizer() {
    return localizerTracker.publicLocalizer;
  }

  @VisibleForTesting
  @Private
  public LocalizerRunner getLocalizerRunner(String locId) {
    return localizerTracker.privLocalizers.get(locId);
  }
  
  @VisibleForTesting
  @Private
  public Map<String, LocalizerRunner> getPrivateLocalizers() {
    return localizerTracker.privLocalizers;
  }
  
  /**
   * Sub-component handling the spawning of {@link ContainerLocalizer}s
   */
  class LocalizerTracker extends AbstractService implements EventHandler<LocalizerEvent>  {

    private final PublicLocalizer publicLocalizer;
    private final Map<String,LocalizerRunner> privLocalizers;

    LocalizerTracker(Configuration conf) {
      this(conf, new HashMap<String,LocalizerRunner>());
    }

    LocalizerTracker(Configuration conf,
        Map<String,LocalizerRunner> privLocalizers) {
      super(LocalizerTracker.class.getName());
      this.publicLocalizer = new PublicLocalizer(conf);
      this.privLocalizers = privLocalizers;
    }
    
    @Override
    public synchronized void serviceStart() throws Exception {
      publicLocalizer.start();
      super.serviceStart();
    }

    public LocalizerHeartbeatResponse processHeartbeat(LocalizerStatus status) {
      String locId = status.getLocalizerId();
      synchronized (privLocalizers) {
        LocalizerRunner localizer = privLocalizers.get(locId);
        if (null == localizer) {
          // TODO process resources anyway
          LOG.info("Unknown localizer with localizerId " + locId
              + " is sending heartbeat. Ordering it to DIE");
          LocalizerHeartbeatResponse response =
            recordFactory.newRecordInstance(LocalizerHeartbeatResponse.class);
          response.setLocalizerAction(LocalizerAction.DIE);
          return response;
        }
        return localizer.processHeartbeat(status.getResources());
      }
    }
    
    @Override
    public void serviceStop() throws Exception {
      for (LocalizerRunner localizer : privLocalizers.values()) {
        localizer.interrupt();
      }
      publicLocalizer.interrupt();
      super.serviceStop();
    }

    @Override
    public void handle(LocalizerEvent event) {
      String locId = event.getLocalizerId();
      switch (event.getType()) {
      case REQUEST_RESOURCE_LOCALIZATION:
        // 0) find running localizer or start new thread
        LocalizerResourceRequestEvent req =
          (LocalizerResourceRequestEvent)event;
        switch (req.getVisibility()) {
        case PUBLIC:
          publicLocalizer.addResource(req);
          break;
        case PRIVATE:
        case APPLICATION:
          synchronized (privLocalizers) {
            LocalizerRunner localizer = privLocalizers.get(locId);
            if (localizer != null && localizer.killContainerLocalizer.get()) {
              // Old localizer thread has been stopped, remove it and creates
              // a new localizer thread.
              LOG.info("New " + event.getType() + " localize request for "
                  + locId + ", remove old private localizer.");
              cleanupPrivLocalizers(locId);
              localizer = null;
            }
            if (null == localizer) {
              LOG.info("Created localizer for " + locId);
              localizer = new LocalizerRunner(req.getContext(), locId);
              privLocalizers.put(locId, localizer);
              localizer.start();
            }
            // 1) propagate event
            localizer.addResource(req);
          }
          break;
        }
        break;
      }
    }

    public void cleanupPrivLocalizers(String locId) {
      synchronized (privLocalizers) {
        LocalizerRunner localizer = privLocalizers.get(locId);
        if (null == localizer) {
          return; // ignore; already gone
        }
        privLocalizers.remove(locId);
        localizer.interrupt();
      }
    }

    public void endContainerLocalization(String locId) {
      LocalizerRunner localizer;
      synchronized (privLocalizers) {
        localizer = privLocalizers.get(locId);
        if (null == localizer) {
          return; // ignore
        }
      }
      localizer.endContainerLocalization();
    }
  }
  

  private static ExecutorService createLocalizerExecutor(Configuration conf) {
    int nThreads = conf.getInt(
        YarnConfiguration.NM_LOCALIZER_FETCH_THREAD_COUNT,
        YarnConfiguration.DEFAULT_NM_LOCALIZER_FETCH_THREAD_COUNT);
    ThreadFactory tf = new ThreadFactoryBuilder()
      .setNameFormat("PublicLocalizer #%d")
      .build();
    return HadoopExecutors.newFixedThreadPool(nThreads, tf);
  }


  class PublicLocalizer extends Thread {

    final FileContext lfs;
    final Configuration conf;
    final ExecutorService threadPool;
    final CompletionService<Path> queue;
    // Its shared between public localizer and dispatcher thread.
    final Map<Future<Path>,LocalizerResourceRequestEvent> pending;

    PublicLocalizer(Configuration conf) {
      super("Public Localizer");
      this.lfs = getLocalFileContext(conf);
      this.conf = conf;
      this.pending = Collections.synchronizedMap(
          new HashMap<Future<Path>, LocalizerResourceRequestEvent>());
      this.threadPool = createLocalizerExecutor(conf);
      this.queue = new ExecutorCompletionService<Path>(threadPool);
    }

    public void addResource(LocalizerResourceRequestEvent request) {
      // TODO handle failures, cancellation, requests by other containers
      LocalizedResource rsrc = request.getResource();
      LocalResourceRequest key = rsrc.getRequest();
      boolean uploadToSharedCache = key.getShouldBeUploadedToSharedCache();
      LocalResourcesTracker tracker =
          uploadToSharedCache ? scsRsrc : publicRsrc;
      String trackerName =
          uploadToSharedCache ? "shared cache staging" : "public";
      LOG.info("Downloading " + trackerName + " rsrc:" + key);
      /*
       * Here multiple containers may request the same resource. So we need
       * to start downloading only when
       * 1) ResourceState == DOWNLOADING
       * 2) We are able to acquire non blocking semaphore lock.
       * If not we will skip this resource as either it is getting downloaded
       * or it FAILED / LOCALIZED.
       */

      if (rsrc.tryAcquire()) {
        if (rsrc.getState() == ResourceState.DOWNLOADING) {
          LocalResource resource = request.getResource().getRequest();
          try {
            Path rootPath;
            if (uploadToSharedCache) {
              rootPath =
                  dirsHandler.getLocalPathForWrite("." + Path.SEPARATOR
                      + ContainerLocalizer.SCSCACHE,
                      ContainerLocalizer.getEstimatedSize(resource), true);
            } else {
              rootPath =
                  dirsHandler.getLocalPathForWrite("." + Path.SEPARATOR
                      + ContainerLocalizer.FILECACHE,
                      ContainerLocalizer.getEstimatedSize(resource), true);
            }
            Path dirDestPath =
                tracker.getPathForLocalization(key, rootPath, delService);
            if (!dirDestPath.getParent().equals(rootPath)) {
              if (diskValidator != null) {
                diskValidator.checkStatus(new File(dirDestPath.toUri()
                    .getPath()));
              } else {
                throw new DiskChecker.DiskErrorException(
                    "Disk Validator is null!");
              }
            }

            // explicitly synchronize pending here to avoid future task
            // completing and being dequeued before pending updated
            synchronized (pending) {
              pending.put(queue.submit(new FSDownload(lfs, null, conf,
                  dirDestPath, resource, request.getContext().getStatCache())),
                  request);
            }
          } catch (IOException e) {
            rsrc.unlock();
            tracker.handle(new ResourceFailedLocalizationEvent(request
              .getResource().getRequest(), e.getMessage()));
            LOG.error("Local path for " + trackerName
                + " localization is not found. "
                + " May be disks failed.", e);
          } catch (IllegalArgumentException ie) {
            rsrc.unlock();
            tracker.handle(new ResourceFailedLocalizationEvent(request
                .getResource().getRequest(), ie.getMessage()));
            LOG.error("Local path for " + trackerName
                + " localization is not found. "
                + " Incorrect path. " + request.getResource().getRequest()
                .getPath(), ie);
          } catch (RejectedExecutionException re) {
            rsrc.unlock();
            tracker.handle(new ResourceFailedLocalizationEvent(request
              .getResource().getRequest(), re.getMessage()));
            LOG.error("Failed to submit rsrc " + rsrc + " for download."
                + " Either queue is full or threadpool is shutdown.", re);
          }
        } else {
          rsrc.unlock();
        }
      }
    }

    @Override
    public void run() {
      try {
        // TODO shutdown, better error handling esp. DU
        while (!Thread.currentThread().isInterrupted()) {
          try {
            Future<Path> completed = queue.take();
            LocalizerResourceRequestEvent assoc = pending.remove(completed);
            if (null == assoc) {
              LOG.error("Localized unknown resource to " + completed);
              // TODO delete
              return;
            }
            LocalResourceRequest req = assoc.getResource().getRequest();
            LocalResourcesTracker tracker =
                req.getShouldBeUploadedToSharedCache() ? scsRsrc : publicRsrc;
            try {
              Path local = completed.get();
              tracker.handle(new ResourceLocalizedEvent(req, local, FileUtil
                .getDU(new File(local.toUri()))));
              assoc.getResource().unlock();
            } catch (ExecutionException e) {
              LOG.info("Failed to download resource " + assoc.getResource(),
                  e.getCause());
              tracker.handle(new ResourceFailedLocalizationEvent(req,
                  e.getMessage()));
              assoc.getResource().unlock();
            } catch (CancellationException e) {
              // ignore; shutting down
            }
          } catch (InterruptedException e) {
            return;
          }
        }
      } catch(Throwable t) {
        LOG.fatal("Error: Shutting down", t);
      } finally {
        LOG.info("Public cache exiting");
        threadPool.shutdownNow();
      }
    }

  }

  /**
   * Runs the {@link ContainerLocalizer} itself in a separate process with
   * access to user's credentials. One {@link LocalizerRunner} per localizerId.
   * 
   */
  class LocalizerRunner extends Thread {

    final LocalizerContext context;
    final String localizerId;
    final Map<LocalResourceRequest,LocalizerResourceRequestEvent> scheduled;
    // Its a shared list between Private Localizer and dispatcher thread.
    final List<LocalizerResourceRequestEvent> pending;
    private AtomicBoolean killContainerLocalizer = new AtomicBoolean(false);

    // TODO: threadsafe, use outer?
    private final RecordFactory recordFactory =
      RecordFactoryProvider.getRecordFactory(getConfig());

    LocalizerRunner(LocalizerContext context, String localizerId) {
      super("LocalizerRunner for " + localizerId);
      this.context = context;
      this.localizerId = localizerId;
      this.pending =
          Collections
            .synchronizedList(new ArrayList<LocalizerResourceRequestEvent>());
      this.scheduled =
          new HashMap<LocalResourceRequest, LocalizerResourceRequestEvent>();
    }

    public void addResource(LocalizerResourceRequestEvent request) {
      pending.add(request);
    }

    public void endContainerLocalization() {
      killContainerLocalizer.set(true);
    }

    /**
     * Find next resource to be given to a spawned localizer.
     * 
     * @return the next resource to be localized
     */
    private LocalResource findNextResource() {
      synchronized (pending) {
        for (Iterator<LocalizerResourceRequestEvent> i = pending.iterator();
            i.hasNext();) {
         LocalizerResourceRequestEvent evt = i.next();
         LocalizedResource nRsrc = evt.getResource();
         // Resource download should take place ONLY if resource is in
         // Downloading state
         if (nRsrc.getState() != ResourceState.DOWNLOADING) {
           i.remove();
           continue;
         }
         /*
          * Multiple containers will try to download the same resource. So the
          * resource download should start only if
          * 1) We can acquire a non blocking semaphore lock on resource
          * 2) Resource is still in DOWNLOADING state
          */
         if (nRsrc.tryAcquire()) {
           if (nRsrc.getState() == ResourceState.DOWNLOADING) {
             LocalResourceRequest nextRsrc = nRsrc.getRequest();
             LocalResource next =
                 recordFactory.newRecordInstance(LocalResource.class);
             next.setResource(URL.fromPath(nextRsrc
               .getPath()));
             next.setTimestamp(nextRsrc.getTimestamp());
             next.setType(nextRsrc.getType());
             next.setVisibility(evt.getVisibility());
             next.setPattern(evt.getPattern());
             scheduled.put(nextRsrc, evt);
             return next;
           } else {
             // Need to release acquired lock
             nRsrc.unlock();
           }
         }
       }
       return null;
      }
    }

    LocalizerHeartbeatResponse processHeartbeat(
        List<LocalResourceStatus> remoteResourceStatuses) {
      LocalizerHeartbeatResponse response =
        recordFactory.newRecordInstance(LocalizerHeartbeatResponse.class);
      String user = context.getUser();
      ApplicationId applicationId =
          context.getContainerId().getApplicationAttemptId().getApplicationId();

      boolean fetchFailed = false;
      // Update resource statuses.
      for (LocalResourceStatus stat : remoteResourceStatuses) {
        LocalResource rsrc = stat.getResource();
        LocalResourceRequest req = null;
        try {
          req = new LocalResourceRequest(rsrc);
        } catch (URISyntaxException e) {
          LOG.error(
              "Got exception in parsing URL of LocalResource:"
                  + rsrc.getResource(), e);
        }
        LocalizerResourceRequestEvent assoc = scheduled.get(req);
        if (assoc == null) {
          // internal error
          LOG.error("Unknown resource reported: " + req);
          continue;
        }
        LocalResourcesTracker tracker =
            getLocalResourcesTracker(req.getVisibility(), user, applicationId, req.getShouldBeUploadedToSharedCache());
        if (tracker == null) {
          // This is likely due to a race between heartbeat and
          // app cleaning up.
          continue;
        }
        switch (stat.getStatus()) {
          case FETCH_SUCCESS:
            // notify resource
            try {
<<<<<<< HEAD
              tracker.handle(new ResourceLocalizedEvent(req,
                  stat.getLocalPath().toPath(), stat.getLocalSize()));
=======
            getLocalResourcesTracker(req.getVisibility(), user, applicationId,
                req.getShouldBeUploadedToSharedCache()).handle(
                new ResourceLocalizedEvent(req, stat.getLocalPath().toPath(),
                    stat.getLocalSize()));
>>>>>>> 2c983db2
            } catch (URISyntaxException e) { }

            // unlocking the resource and removing it from scheduled resource
            // list
            assoc.getResource().unlock();
            scheduled.remove(req);
            break;
          case FETCH_PENDING:
            break;
          case FETCH_FAILURE:
            final String diagnostics = stat.getException().toString();
            LOG.warn(req + " failed: " + diagnostics);
            fetchFailed = true;
<<<<<<< HEAD
            tracker.handle(new ResourceFailedLocalizationEvent(req,
                diagnostics));
=======
            getLocalResourcesTracker(req.getVisibility(), user, applicationId,
              req.getShouldBeUploadedToSharedCache())
              .handle(new ResourceFailedLocalizationEvent(
                  req, diagnostics));
>>>>>>> 2c983db2

            // unlocking the resource and removing it from scheduled resource
            // list
            assoc.getResource().unlock();
            scheduled.remove(req);
            break;
          default:
            LOG.info("Unknown status: " + stat.getStatus());
            fetchFailed = true;
<<<<<<< HEAD
            tracker.handle(new ResourceFailedLocalizationEvent(req,
                stat.getException().getMessage()));
=======
            getLocalResourcesTracker(req.getVisibility(), user, applicationId,
              req.getShouldBeUploadedToSharedCache())
              .handle(new ResourceFailedLocalizationEvent(
                  req, stat.getException().getMessage()));
>>>>>>> 2c983db2
            break;
        }
      }
      if (fetchFailed || killContainerLocalizer.get()) {
        response.setLocalizerAction(LocalizerAction.DIE);
        return response;
      }

      // Give the localizer resources for remote-fetching.
      List<ResourceLocalizationSpec> rsrcs =
          new ArrayList<ResourceLocalizationSpec>();

      /*
       * TODO : It doesn't support multiple downloads per ContainerLocalizer
       * at the same time. We need to think whether we should support this.
       */
      LocalResource next = findNextResource();
      if (next != null) {
        try {
          LocalResourcesTracker tracker =
              getLocalResourcesTracker(next.getVisibility(), user,
                  applicationId, next.getShouldBeUploadedToSharedCache());
          if (tracker != null) {
            ResourceLocalizationSpec resource =
                NodeManagerBuilderUtils.newResourceLocalizationSpec(next,
                getPathForLocalization(next, tracker));
            rsrcs.add(resource);
          }
        } catch (IOException e) {
          LOG.error("local path for PRIVATE localization could not be " +
            "found. Disks might have failed.", e);
        } catch (IllegalArgumentException e) {
          LOG.error("Inorrect path for PRIVATE localization."
              + next.getResource().getFile(), e);
        } catch (URISyntaxException e) {
          LOG.error(
              "Got exception in parsing URL of LocalResource:"
                  + next.getResource(), e);
        }
      }

      response.setLocalizerAction(LocalizerAction.LIVE);
      response.setResourceSpecs(rsrcs);
      return response;
    }

    private Path getPathForLocalization(LocalResource rsrc,
        LocalResourcesTracker tracker) throws IOException, URISyntaxException {
      String user = context.getUser();
      ApplicationId appId =
          context.getContainerId().getApplicationAttemptId().getApplicationId();
      LocalResourceVisibility vis = rsrc.getVisibility();
<<<<<<< HEAD
=======
      LocalResourcesTracker tracker =
          getLocalResourcesTracker(vis, user, appId,
              rsrc.getShouldBeUploadedToSharedCache());
>>>>>>> 2c983db2
      String cacheDirectory = null;
      if (vis == LocalResourceVisibility.PRIVATE) {// PRIVATE Only
        cacheDirectory = getUserFileCachePath(user);
      } else {// APPLICATION ONLY
        cacheDirectory = getAppFileCachePath(user, appId.toString());
      }
      Path dirPath =
          dirsHandler.getLocalPathForWrite(cacheDirectory,
            ContainerLocalizer.getEstimatedSize(rsrc), false);
      return tracker.getPathForLocalization(new LocalResourceRequest(rsrc),
          dirPath, delService);
    }

    @Override
    @SuppressWarnings("unchecked") // dispatcher not typed
    public void run() {
      Path nmPrivateCTokensPath = null;
      Throwable exception = null;
      try {
        // Get nmPrivateDir
        nmPrivateCTokensPath =
          dirsHandler.getLocalPathForWrite(
                NM_PRIVATE_DIR + Path.SEPARATOR
                    + String.format(ContainerLocalizer.TOKEN_FILE_NAME_FMT,
                        localizerId));

        // 0) init queue, etc.
        // 1) write credentials to private dir
        writeCredentials(nmPrivateCTokensPath);
        // 2) exec initApplication and wait
        if (dirsHandler.areDisksHealthy()) {
          exec.startLocalizer(new LocalizerStartContext.Builder()
              .setNmPrivateContainerTokens(nmPrivateCTokensPath)
              .setNmAddr(localizationServerAddress)
              .setUser(context.getUser())
              .setAppId(context.getContainerId()
                  .getApplicationAttemptId().getApplicationId().toString())
              .setLocId(localizerId)
              .setDirsHandler(dirsHandler)
              .build());
        } else {
          throw new IOException("All disks failed. "
              + dirsHandler.getDisksHealthReport(false));
        }
      // TODO handle ExitCodeException separately?
      } catch (FSError fe) {
        exception = fe;
      } catch (Exception e) {
        exception = e;
      } finally {
        if (exception != null) {
          LOG.info("Localizer failed", exception);
          // On error, report failure to Container and signal ABORT
          // Notify resource of failed localization
          ContainerId cId = context.getContainerId();
          dispatcher.getEventHandler().handle(new ContainerResourceFailedEvent(
              cId, null, exception.getMessage()));
        }
        List<Path> paths = new ArrayList<Path>();
        for (LocalizerResourceRequestEvent event : scheduled.values()) {
          // This means some resources were in downloading state. Schedule
          // deletion task for localization dir and tmp dir used for downloading
          Path locRsrcPath = event.getResource().getLocalPath();
          if (locRsrcPath != null) {
            Path locRsrcDirPath = locRsrcPath.getParent();
            paths.add(locRsrcDirPath);
            paths.add(new Path(locRsrcDirPath + "_tmp"));
          }
          event.getResource().unlock();
        }
        if (!paths.isEmpty()) {
          delService.delete(context.getUser(),
              null, paths.toArray(new Path[paths.size()]));
        }
        delService.delete(null, nmPrivateCTokensPath, new Path[] {});
      }
    }

    private Credentials getSystemCredentialsSentFromRM(
        LocalizerContext localizerContext) throws IOException {
      ApplicationId appId =
          localizerContext.getContainerId().getApplicationAttemptId()
            .getApplicationId();
      Credentials systemCredentials =
          nmContext.getSystemCredentialsForApps().get(appId);
      if (systemCredentials == null) {
        return null;
      }
      if (LOG.isDebugEnabled()) {
        LOG.debug("Adding new framework-token for " + appId
            + " for localization: " + systemCredentials.getAllTokens());
      }
      return systemCredentials;
    }
    
    private void writeCredentials(Path nmPrivateCTokensPath)
        throws IOException {
      DataOutputStream tokenOut = null;
      try {
        Credentials credentials = context.getCredentials();
        if (UserGroupInformation.isSecurityEnabled()) {
          Credentials systemCredentials =
              getSystemCredentialsSentFromRM(context);
          if (systemCredentials != null) {
            credentials = systemCredentials;
          }
        }

        FileContext lfs = getLocalFileContext(getConfig());
        tokenOut =
            lfs.create(nmPrivateCTokensPath, EnumSet.of(CREATE, OVERWRITE));
        LOG.info("Writing credentials to the nmPrivate file "
            + nmPrivateCTokensPath.toString());
        if (LOG.isDebugEnabled()) {
          LOG.debug("Credentials list in " + nmPrivateCTokensPath.toString()
              + ": ");
          for (Token<? extends TokenIdentifier> tk : credentials
              .getAllTokens()) {
            LOG.debug(tk + " : " + buildTokenFingerprint(tk));
          }
        }
        if (UserGroupInformation.isSecurityEnabled()) {
          credentials = new Credentials(credentials);
          LocalizerTokenIdentifier id = secretManager.createIdentifier();
          Token<LocalizerTokenIdentifier> localizerToken =
              new Token<LocalizerTokenIdentifier>(id, secretManager);
          credentials.addToken(id.getKind(), localizerToken);
        }
        credentials.writeTokenStorageToStream(tokenOut);
      } finally {
        if (tokenOut != null) {
          tokenOut.close();
        }
      }
    }

  }

  /**
   * Returns a fingerprint of a token.  The fingerprint is suitable for use in
   * logging, because it cannot be used to determine the secret.  The
   * fingerprint is built using the first 10 bytes of a SHA-256 hash of the
   * string encoding of the token.  The returned string contains the hex
   * representation of each byte, delimited by a space.
   *
   * @param tk token
   * @return token fingerprint
   * @throws IOException if there is an I/O error
   */
  @VisibleForTesting
  static String buildTokenFingerprint(Token<? extends TokenIdentifier> tk)
      throws IOException {
    char[] digest = DigestUtils.sha256Hex(tk.encodeToUrlString()).toCharArray();
    StringBuilder fingerprint = new StringBuilder();
    for (int i = 0; i < 10; ++i) {
      if (i > 0) {
        fingerprint.append(' ');
      }
      fingerprint.append(digest[2 * i]);
      fingerprint.append(digest[2 * i + 1]);
    }
    return fingerprint.toString();
  }

  static class CacheCleanup extends Thread {

    private final Dispatcher dispatcher;

    public CacheCleanup(Dispatcher dispatcher) {
      super("CacheCleanup");
      this.dispatcher = dispatcher;
    }

    @Override
    @SuppressWarnings("unchecked") // dispatcher not typed
    public void run() {
      dispatcher.getEventHandler().handle(
          new LocalizationEvent(LocalizationEventType.CACHE_CLEANUP));
    }

  }

  private void initializeLocalDirs(FileContext lfs) {
    List<String> localDirs = dirsHandler.getLocalDirs();
    for (String localDir : localDirs) {
      initializeLocalDir(lfs, localDir);
    }
  }

  private void initializeLocalDir(FileContext lfs, String localDir) {

    Map<Path, FsPermission> pathPermissionMap = getLocalDirsPathPermissionsMap(localDir);
    for (Map.Entry<Path, FsPermission> entry : pathPermissionMap.entrySet()) {
      FileStatus status;
      try {
        status = lfs.getFileStatus(entry.getKey());
      }
      catch(FileNotFoundException fs) {
        status = null;
      }
      catch(IOException ie) {
        String msg = "Could not get file status for local dir " + entry.getKey();
        LOG.warn(msg, ie);
        throw new YarnRuntimeException(msg, ie);
      }
      if(status == null) {
        try {
          lfs.mkdir(entry.getKey(), entry.getValue(), true);
          status = lfs.getFileStatus(entry.getKey());
        } catch (IOException e) {
          String msg = "Could not initialize local dir " + entry.getKey();
          LOG.warn(msg, e);
          throw new YarnRuntimeException(msg, e);
        }
      }
      FsPermission perms = status.getPermission();
      if(!perms.equals(entry.getValue())) {
        try {
          lfs.setPermission(entry.getKey(), entry.getValue());
        }
        catch(IOException ie) {
          String msg = "Could not set permissions for local dir " + entry.getKey();
          LOG.warn(msg, ie);
          throw new YarnRuntimeException(msg, ie);
        }
      }
    }
  }

  private void initializeLogDirs(FileContext lfs) {
    List<String> logDirs = dirsHandler.getLogDirs();
    for (String logDir : logDirs) {
      initializeLogDir(lfs, logDir);
    }
  }

  private void initializeLogDir(FileContext fs, String logDir) {
    try {
      fs.mkdir(new Path(logDir), null, true);
    } catch (FileAlreadyExistsException fe) {
      // do nothing
    } catch (IOException e) {
      String msg = "Could not initialize log dir " + logDir;
      LOG.warn(msg, e);
      throw new YarnRuntimeException(msg, e);
    }
  }

  private void cleanupLogDirs(FileContext fs, DeletionService del) {
    for (String logDir : dirsHandler.getLogDirsForCleanup()) {
      try {
        cleanupLogDir(fs, del, logDir);
      } catch (IOException e) {
        LOG.warn("failed to cleanup app log dir " + logDir, e);
      }
    }
  }

  private void cleanupLogDir(FileContext fs, DeletionService del,
      String logDir) throws IOException {
    if (!fs.util().exists(new Path(logDir))){
      return;
    }
    renameAppLogDir(logDir);
    deleteAppLogDir(fs, del, logDir);
  }

  private void renameAppLogDir(String logDir) throws IOException {
    long currentTimeStamp = System.currentTimeMillis();
    RemoteIterator<FileStatus> fileStatuses =
        lfs.listStatus(new Path(logDir));
    if (fileStatuses != null) {
      while (fileStatuses.hasNext()) {
        FileStatus fileStatus = fileStatuses.next();
        String appName = fileStatus.getPath().getName();
        if (appName.matches("^application_\\d+_\\d+$")) {
          lfs.rename(new Path(logDir, appName),
              new Path(logDir, appName + "_DEL_" + currentTimeStamp));
        }
      }
    }
  }

  private void deleteAppLogDir(FileContext fs, DeletionService del,
      String logDir) throws IOException {
    RemoteIterator<FileStatus> fileStatuses =
        fs.listStatus(new Path(logDir));
    if (fileStatuses != null) {
      while (fileStatuses.hasNext()) {
        FileStatus fileStatus = fileStatuses.next();
        String appName = fileStatus.getPath().getName();
        if (appName.matches("^application_\\d+_\\d+_DEL_\\d+$")) {
          LOG.info("delete app log dir," + appName);
          del.delete(null, fileStatus.getPath());
        }
      }
    }
  }

  private void cleanUpLocalDirs(FileContext lfs, DeletionService del) {
    for (String localDir : dirsHandler.getLocalDirsForCleanup()) {
      cleanUpLocalDir(lfs, del, localDir);
    }
  }

  private void cleanUpLocalDir(FileContext lfs, DeletionService del,
      String localDir) {
    long currentTimeStamp = System.currentTimeMillis();
    renameLocalDir(lfs, localDir, ContainerLocalizer.USERCACHE,
      currentTimeStamp);
    renameLocalDir(lfs, localDir, ContainerLocalizer.FILECACHE,
      currentTimeStamp);
    renameLocalDir(lfs, localDir, ContainerLocalizer.SCSCACHE,
        currentTimeStamp);
    renameLocalDir(lfs, localDir, ResourceLocalizationService.NM_PRIVATE_DIR,
      currentTimeStamp);
    try {
      deleteLocalDir(lfs, del, localDir);
    } catch (IOException e) {
      // Do nothing, just give the warning
      LOG.warn("Failed to delete localDir: " + localDir);
    }
  }

  private void renameLocalDir(FileContext lfs, String localDir,
      String localSubDir, long currentTimeStamp) {
    try {
      lfs.rename(new Path(localDir, localSubDir), new Path(
          localDir, localSubDir + "_DEL_" + currentTimeStamp));
    } catch (FileNotFoundException ex) {
      // No need to handle this exception
      // localSubDir may not be exist
    } catch (Exception ex) {
      // Do nothing, just give the warning
      LOG.warn("Failed to rename the local file under " +
          localDir + "/" + localSubDir);
    }
  }

  private void deleteLocalDir(FileContext lfs, DeletionService del,
      String localDir) throws IOException {
    RemoteIterator<FileStatus> fileStatus = lfs.listStatus(new Path(localDir));
    if (fileStatus != null) {
      while (fileStatus.hasNext()) {
        FileStatus status = fileStatus.next();
        try {
          if (status.getPath().getName().matches(".*" +
              ContainerLocalizer.USERCACHE + "_DEL_.*")) {
            LOG.info("usercache path : " + status.getPath().toString());
            cleanUpFilesPerUserDir(lfs, del, status.getPath());
          } else if (status.getPath().getName()
              .matches(".*" + NM_PRIVATE_DIR + "_DEL_.*")) {
            del.delete(null, status.getPath(), new Path[] {});
          } else if (status.getPath().getName()
              .matches(".*" + ContainerLocalizer.FILECACHE + "_DEL_.*")) {
            del.delete(null, status.getPath(), new Path[] {});
          } else if (status.getPath().getName()
              .matches(".*" + ContainerLocalizer.SCSCACHE + "_DEL_.*")) {
            del.delete(null, status.getPath(), new Path[] {});
          }
        } catch (IOException ex) {
          // Do nothing, just give the warning
          LOG.warn("Failed to delete this local Directory: " +
              status.getPath().getName());
        }
      }
    }
  }

  private void cleanUpFilesPerUserDir(FileContext lfs, DeletionService del,
      Path userDirPath) throws IOException {
    RemoteIterator<FileStatus> userDirStatus = lfs.listStatus(userDirPath);
    FileDeletionTask dependentDeletionTask =
        del.createFileDeletionTask(null, userDirPath, new Path[] {});
    if (userDirStatus != null && userDirStatus.hasNext()) {
      List<FileDeletionTask> deletionTasks = new ArrayList<FileDeletionTask>();
      while (userDirStatus.hasNext()) {
        FileStatus status = userDirStatus.next();
        String owner = status.getOwner();
        FileDeletionTask deletionTask =
            del.createFileDeletionTask(owner, null,
              new Path[] { status.getPath() });
        deletionTask.addFileDeletionTaskDependency(dependentDeletionTask);
        deletionTasks.add(deletionTask);
      }
      for (FileDeletionTask task : deletionTasks) {
        del.scheduleFileDeletionTask(task);
      }
    } else {
      del.scheduleFileDeletionTask(dependentDeletionTask);
    }
  }
  
  /**
   * Check each local dir to ensure it has been setup correctly and will
   * attempt to fix any issues it finds.
   * @return void
   */
  @VisibleForTesting
  void checkAndInitializeLocalDirs() {
    List<String> dirs = dirsHandler.getLocalDirs();
    List<String> checkFailedDirs = new ArrayList<String>();
    for (String dir : dirs) {
      try {
        checkLocalDir(dir);
      } catch (YarnRuntimeException e) {
        checkFailedDirs.add(dir);
      }
    }
    for (String dir : checkFailedDirs) {
      LOG.info("Attempting to initialize " + dir);
      initializeLocalDir(lfs, dir);
      try {
        checkLocalDir(dir);
      } catch (YarnRuntimeException e) {
        String msg =
            "Failed to setup local dir " + dir + ", which was marked as good.";
        LOG.warn(msg, e);
        throw new YarnRuntimeException(msg, e);
      }
    }
  }

  private boolean checkLocalDir(String localDir) {

    Map<Path, FsPermission> pathPermissionMap = getLocalDirsPathPermissionsMap(localDir);

    for (Map.Entry<Path, FsPermission> entry : pathPermissionMap.entrySet()) {
      FileStatus status;
      try {
        status = lfs.getFileStatus(entry.getKey());
      } catch (Exception e) {
        String msg =
            "Could not carry out resource dir checks for " + localDir
                + ", which was marked as good";
        LOG.warn(msg, e);
        throw new YarnRuntimeException(msg, e);
      }

      if (!status.getPermission().equals(entry.getValue())) {
        String msg =
            "Permissions incorrectly set for dir " + entry.getKey()
                + ", should be " + entry.getValue() + ", actual value = "
                + status.getPermission();
        LOG.warn(msg);
        throw new YarnRuntimeException(msg);
      }
    }
    return true;
  }

  private Map<Path, FsPermission> getLocalDirsPathPermissionsMap(String localDir) {
    Map<Path, FsPermission> localDirPathFsPermissionsMap = new HashMap<Path, FsPermission>();

    FsPermission defaultPermission =
        FsPermission.getDirDefault().applyUMask(lfs.getUMask());
    FsPermission nmPrivatePermission =
        NM_PRIVATE_PERM.applyUMask(lfs.getUMask());

    Path userDir = new Path(localDir, ContainerLocalizer.USERCACHE);
    Path fileDir = new Path(localDir, ContainerLocalizer.FILECACHE);
    Path scsDir = new Path(localDir, ContainerLocalizer.SCSCACHE);
    Path sysDir = new Path(localDir, NM_PRIVATE_DIR);

    localDirPathFsPermissionsMap.put(userDir, defaultPermission);
    localDirPathFsPermissionsMap.put(fileDir, defaultPermission);
    localDirPathFsPermissionsMap.put(scsDir, defaultPermission);
    localDirPathFsPermissionsMap.put(sysDir, nmPrivatePermission);
    return localDirPathFsPermissionsMap;
  }
}<|MERGE_RESOLUTION|>--- conflicted
+++ resolved
@@ -1086,7 +1086,8 @@
           continue;
         }
         LocalResourcesTracker tracker =
-            getLocalResourcesTracker(req.getVisibility(), user, applicationId, req.getShouldBeUploadedToSharedCache());
+            getLocalResourcesTracker(req.getVisibility(), user, applicationId,
+                req.getShouldBeUploadedToSharedCache());
         if (tracker == null) {
           // This is likely due to a race between heartbeat and
           // app cleaning up.
@@ -1096,15 +1097,8 @@
           case FETCH_SUCCESS:
             // notify resource
             try {
-<<<<<<< HEAD
               tracker.handle(new ResourceLocalizedEvent(req,
                   stat.getLocalPath().toPath(), stat.getLocalSize()));
-=======
-            getLocalResourcesTracker(req.getVisibility(), user, applicationId,
-                req.getShouldBeUploadedToSharedCache()).handle(
-                new ResourceLocalizedEvent(req, stat.getLocalPath().toPath(),
-                    stat.getLocalSize()));
->>>>>>> 2c983db2
             } catch (URISyntaxException e) { }
 
             // unlocking the resource and removing it from scheduled resource
@@ -1118,15 +1112,8 @@
             final String diagnostics = stat.getException().toString();
             LOG.warn(req + " failed: " + diagnostics);
             fetchFailed = true;
-<<<<<<< HEAD
             tracker.handle(new ResourceFailedLocalizationEvent(req,
                 diagnostics));
-=======
-            getLocalResourcesTracker(req.getVisibility(), user, applicationId,
-              req.getShouldBeUploadedToSharedCache())
-              .handle(new ResourceFailedLocalizationEvent(
-                  req, diagnostics));
->>>>>>> 2c983db2
 
             // unlocking the resource and removing it from scheduled resource
             // list
@@ -1136,15 +1123,8 @@
           default:
             LOG.info("Unknown status: " + stat.getStatus());
             fetchFailed = true;
-<<<<<<< HEAD
             tracker.handle(new ResourceFailedLocalizationEvent(req,
                 stat.getException().getMessage()));
-=======
-            getLocalResourcesTracker(req.getVisibility(), user, applicationId,
-              req.getShouldBeUploadedToSharedCache())
-              .handle(new ResourceFailedLocalizationEvent(
-                  req, stat.getException().getMessage()));
->>>>>>> 2c983db2
             break;
         }
       }
@@ -1197,12 +1177,6 @@
       ApplicationId appId =
           context.getContainerId().getApplicationAttemptId().getApplicationId();
       LocalResourceVisibility vis = rsrc.getVisibility();
-<<<<<<< HEAD
-=======
-      LocalResourcesTracker tracker =
-          getLocalResourcesTracker(vis, user, appId,
-              rsrc.getShouldBeUploadedToSharedCache());
->>>>>>> 2c983db2
       String cacheDirectory = null;
       if (vis == LocalResourceVisibility.PRIVATE) {// PRIVATE Only
         cacheDirectory = getUserFileCachePath(user);
